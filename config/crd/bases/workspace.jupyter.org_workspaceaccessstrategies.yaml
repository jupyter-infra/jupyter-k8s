--- conflicted
+++ resolved
@@ -93,25 +93,9 @@
                 description: ControllerConfig contains settings used by the controller
                   for strategy-specific operations
                 type: object
-<<<<<<< HEAD
-              createConnectionContext:
-                additionalProperties:
-                  type: string
-                description: CreateConnectionContext contains configuration for the
-                  connection handler
-                type: object
-              createConnectionHandler:
-                description: CreateConnectionHandler specifies the handler for connection
-                  creation
-                type: string
-              deploymentSpecModifications:
-                description: DeploymentSpecModifications defines modifications to
-                  apply to workspace deployments
-=======
               deploymentModifications:
                 description: DeploymentModifications defines modifications to apply
                   to workspace deployments
->>>>>>> 3777c8ec
                 properties:
                   podModifications:
                     description: PodModifications describes modifications to apply
@@ -5187,35 +5171,6 @@
                 description: DisplayName is a human-readable name for this access
                   strategy
                 type: string
-<<<<<<< HEAD
-              mergeEnv:
-                description: |-
-                  MergeEnv defines environment variables to be added to the main container
-                  These will be merged with any existing env vars in the Workspace's container
-                items:
-                  description: AccessEnvTemplate defines a template for environment
-                    variables
-                  properties:
-                    name:
-                      description: Name of the environment variable
-                      type: string
-                    valueTemplate:
-                      description: |-
-                        ValueTemplate is a template string for the value
-                        Can use variables from the Workspace or AccessStrategy objects
-                        but not the Service object
-                      type: string
-                  required:
-                  - name
-                  - valueTemplate
-                  type: object
-                type: array
-              podEventsHandler:
-                description: PodEventsHandler specifies the handler for pod lifecycle
-                  events
-                type: string
-=======
->>>>>>> 3777c8ec
             required:
             - accessResourceTemplates
             - displayName
