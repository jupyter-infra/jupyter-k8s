--- conflicted
+++ resolved
@@ -1664,34 +1664,19 @@
               templateRef:
                 description: |-
                   TemplateRef references a WorkspaceTemplate to use as base configuration
-<<<<<<< HEAD
-                  When set, template provides defaults and spec fields (Image, Resources, Storage.Size) act as overrides
-                  IMMUTABLE: Cannot be changed after workspace creation
-=======
                   When set, template provides defaults and workspace spec fields act as overrides
->>>>>>> e1782d7f
                 properties:
                   name:
                     description: Name of the WorkspaceTemplate
                     type: string
                   namespace:
-<<<<<<< HEAD
-                    description: Namespace where the WorkspaceTemplate is located
-=======
                     description: |-
                       Namespace where the WorkspaceTemplate is located
                       When omitted, defaults to the workspace's namespace
->>>>>>> e1782d7f
                     type: string
                 required:
                 - name
                 type: object
-<<<<<<< HEAD
-                x-kubernetes-validations:
-                - message: templateRef is immutable
-                  rule: self == oldSelf
-=======
->>>>>>> e1782d7f
               tolerations:
                 description: Tolerations specifies tolerations for the workspace pod
                   to schedule on nodes with matching taints
