--- conflicted
+++ resolved
@@ -65,8 +65,6 @@
           - --health-probe-bind-address=:8081
           - --application-images-pull-policy=IfNotPresent
           - --application-images-registry=docker.io/library
-<<<<<<< HEAD
-=======
           - --default-template-namespace=jupyter-k8s-shared
         env:
         - name: CONTROLLER_POD_NAMESPACE
@@ -77,7 +75,6 @@
           valueFrom:
             fieldRef:
               fieldPath: spec.serviceAccountName
->>>>>>> dd7a9fe8
         image: controller:latest
         name: manager
         ports: []
