--- conflicted
+++ resolved
@@ -13,14 +13,9 @@
     alb.ingress.kubernetes.io/target-type: ip
     alb.ingress.kubernetes.io/listen-ports: '[{"HTTP": 80}, {"HTTPS": 443}]'
     alb.ingress.kubernetes.io/ssl-redirect: '443'
-<<<<<<< HEAD
+    alb.ingress.kubernetes.io/ssl-policy: 'ELBSecurityPolicy-TLS13-1-2-2021-06'
     {{- if .Values.clusterWebUI.awsCertificateArn }}
     alb.ingress.kubernetes.io/certificate-arn: {{ .Values.clusterWebUI.awsCertificateArn | quote }}
-=======
-    alb.ingress.kubernetes.io/ssl-policy: 'ELBSecurityPolicy-TLS13-1-2-2021-06'
-    {{- if .Values.awsCertificateArn }}
-    alb.ingress.kubernetes.io/certificate-arn: {{ .Values.awsCertificateArn | quote }}
->>>>>>> 78f1e87c
     {{- end }}
     {{- if .Values.clusterWebUI.externalDns.enabled }}
     external-dns.alpha.kubernetes.io/hostname: "{{ .Values.clusterWebUI.domain }},*.{{ .Values.clusterWebUI.domain }}"
