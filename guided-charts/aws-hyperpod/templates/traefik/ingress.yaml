--- conflicted
+++ resolved
@@ -31,13 +31,8 @@
           service:
             name: traefik
             port:
-<<<<<<< HEAD
-              number: 443
+              number: 80
   - host: "*.{{ .Values.clusterWebUI.domain }}"
-=======
-              number: 80
-  - host: "*.{{ .Values.domain }}"
->>>>>>> a9b3a383
     http:
       paths:
       - path: /
