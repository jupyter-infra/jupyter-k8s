--- conflicted
+++ resolved
@@ -60,10 +60,9 @@
   bearerAuthURLTemplate: "https://{{`{{ .Workspace.Name }}`}}-{{`{{ b32encode .Workspace.Namespace }}`}}.{{ .Values.clusterWebUI.domain }}/bearer-auth"
   {{- end }}
 
-<<<<<<< HEAD
   createConnectionHandler: "aws"
   podEventsHandler: "aws"
-  
+
   {{- if or .Values.clusterWebUI.enabled .Values.remoteAccess.enabled }}
   createConnectionContext:
     {{- if .Values.clusterWebUI.enabled }}
@@ -79,13 +78,8 @@
   {{- end }}
 
   # Deployment modifications for SSM remote access
-  deploymentSpecModifications:
-    podSpec:
-=======
-  # Deployment modifications for init container (always enabled)
   deploymentModifications:
     podModifications:
->>>>>>> 3777c8ec
       {{- if .Values.remoteAccess.enabled }}
       additionalContainers:
         - name: "ssm-agent-sidecar"
@@ -149,24 +143,3 @@
             valueTemplate: "{{`{{ .Workspace.Spec.AppType }}`}}"
           - name: JUPYTER_BASE_URL
             valueTemplate: "/workspaces/{{`{{ .Workspace.Namespace }}`}}/{{`{{ .Workspace.Name }}`}}/"
-
-<<<<<<< HEAD
-  mergeEnv:
-    - name: WORKSPACE_NAMESPACE
-      valueTemplate: "{{`{{ .Workspace.Namespace }}`}}"
-    - name: WORKSPACE_NAME
-      valueTemplate: "{{`{{ .Workspace.Name }}`}}"
-    - name: WORKSPACE_ACCESS_TYPE
-      valueTemplate: "{{`{{ .Workspace.Spec.AccessType }}`}}"
-    - name: WORKSPACE_APP_TYPE
-      valueTemplate: "{{`{{ .Workspace.Spec.AppType }}`}}"
-    - name: JUPYTER_BASE_URL
-      valueTemplate: "/workspaces/{{`{{ .Workspace.Namespace }}`}}/{{`{{ .Workspace.Name }}`}}/"
-=======
-  {{- if .Values.remoteAccess.enabled }}
-  # Controller-specific configuration (not injected into workspace containers)
-  controllerConfig:
-    SSM_MANAGED_NODE_ROLE: "{{ .Values.remoteAccess.ssmManagedNodeRole }}"
-    AWS_SSM_DOCUMENT_NAME: "{{ .Values.remoteAccess.ssmDocumentName }}"
-  {{- end }}
->>>>>>> 3777c8ec
