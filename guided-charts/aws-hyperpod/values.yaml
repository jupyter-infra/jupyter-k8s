# [AWS HYPERPOD]: Configuration for aws-hyperpod deployment mode
# This includes presigned URL and remote access setup

namespace: jupyter-k8s-system # TODO consider if we need seperate namespace

# Full domain for the application (required)
domain: ""

# AWS Certificate Manager ARN for SSL/TLS termination at load balancer
# If provided, enables SSL termination at the NLB level
awsCertificateArn: ""

# External DNS configuration
externalDns:
  # Whether to enable external-dns annotations for automatic DNS record creation
  enabled: true

# Network policy configuration
networkPolicy:
  # Whether to enable network policies for enhanced security
  # When enabled, restricts network access so only Traefik can communicate with:
  # - Auth middleware service
  # - Individual workspace services
  enabled: true

# Remote access configuration
remoteAccess:
  enabled: false
  ssmManagedNodeRole: ""  # REQUIRED: IAM role for SSM managed instances - must be provided during installation
  ssmSidecarImage: ""  # REQURIED: SSM sidecar container image
  ssmDocumentName: "SageMaker-SpaceSSHSessionDocument"  # Custom SSM document name for SSH sessions

# [TRAEFIK]: Configuration for Traefik (optional dependency)
traefik:
  # Whether to deploy Traefik as part of this chart
  enabled: false
  # Traefik configuration (only used when enabled: true)
  # For full configuration options, see: https://github.com/traefik/traefik-helm-chart/blob/master/traefik/values.yaml
  repository: public.ecr.aws/docker/library
  imageName: traefik
  imageTag: latest
  replicas: 2
  redirectHttp: true
  debug: false
  allowCrossNamespace: true

# [STORAGE] StorageClasses for Workspaces
storageClass:
  ebs:
    create: true
    name: sagemaker-spaces-default-storage-class
    isDefault: false
    provisioner: ebs.csi.aws.com
    reclaimPolicy: Delete
    volumeBindingMode: WaitForFirstConsumer
    parameters:
      type: gp3
      fsType: ext4
      encrypted: "true"

# Authmiddleware configuration
authmiddleware:
  # Whether to deploy the authmiddleware component
  enabled: true
  # Number of replicas
  replicas: 1
  # Authmiddleware image settings
  imagePullPolicy: Always
  repository: docker.io
  imageName: jupyter-k8s-auth
  imageTag: latest
  # Resource limits and requests
  resources:
    limits:
      cpu: 200m
      memory: 128Mi
    requests:
      cpu: 200m
      memory: 128Mi
  # JWT configuration
  # JWT signing type: "standard" or "kms"
  jwtSigningType: "kms"
  # KMS Key ID/ARN for JWT signing (required when jwtValidationType is "kms")
  kmsKeyId: ""
  jwtIssuer: "jupyter-k8s-auth"
  jwtAudience: "workspace-users"
  jwtExpiration: "12h"
  jwtRefreshWindow: "15m"
  jwtRefreshHorizon: "12h"
  # Cookie configuration
  cookieName: "workspace_auth"
  cookieSecure: "true"
  cookiePath: "/"
  cookieMaxAge: "24h"
  cookieHttpOnly: "true"
  cookieSameSite: "lax"
  # Path configuration
  pathRegexPattern: "^(/workspaces/[^/]+/[^/]+)(?:/.*)?$"
  maxCookiePaths: "20"
  # CSRF configuration
  # Required: must be provided as base64 encoded string (generate with: openssl rand -base64 32)
  csrfAuthKey: ""
  csrfCookieName: "workspace_csrf"
  csrfCookieMaxAge: "1h"
  csrfCookieSecure: "true"
  # Server configuration
  readTimeout: "10s"
  writeTimeout: "10s"
  shutdownTimeout: "30s"
  # Bearer auth configuration
<<<<<<< HEAD
  oauthEnabled: false
  enableBearerAuth: true
=======
  enableBearerAuth: true
  # JWT refresh configuration
  enableRefresh: false
>>>>>>> 24832a37
<|MERGE_RESOLUTION|>--- conflicted
+++ resolved
@@ -108,11 +108,7 @@
   writeTimeout: "10s"
   shutdownTimeout: "30s"
   # Bearer auth configuration
-<<<<<<< HEAD
   oauthEnabled: false
   enableBearerAuth: true
-=======
-  enableBearerAuth: true
   # JWT refresh configuration
-  enableRefresh: false
->>>>>>> 24832a37
+  enableRefresh: false