package controller

import (
	"context"
	"fmt"
	"time"

	workspacev1alpha1 "github.com/jupyter-ai-contrib/jupyter-k8s/api/v1alpha1"

	corev1 "k8s.io/api/core/v1"
	"k8s.io/client-go/tools/record"
	ctrl "sigs.k8s.io/controller-runtime"
	"sigs.k8s.io/controller-runtime/pkg/client"
	"sigs.k8s.io/controller-runtime/pkg/controller/controllerutil"
	logf "sigs.k8s.io/controller-runtime/pkg/log"
)

// StateMachine handles the state transitions for Workspace
type StateMachine struct {
	resourceManager *ResourceManager
	statusManager   *StatusManager
	recorder        record.EventRecorder
	idleChecker     *WorkspaceIdleChecker
}

// NewStateMachine creates a new StateMachine
func NewStateMachine(
	resourceManager *ResourceManager,
	statusManager *StatusManager,
	recorder record.EventRecorder,
	idleChecker *WorkspaceIdleChecker,
) *StateMachine {
	return &StateMachine{
		resourceManager: resourceManager,
		statusManager:   statusManager,
		recorder:        recorder,
		idleChecker:     idleChecker,
	}
}

// ReconcileDesiredState handles the state machine logic for Workspace
func (sm *StateMachine) ReconcileDesiredState(
	ctx context.Context, workspace *workspacev1alpha1.Workspace) (ctrl.Result, error) {
	logger := logf.FromContext(ctx)

	desiredStatus := sm.getDesiredStatus(workspace)
	snapshotStatus := workspace.DeepCopy().Status

	switch desiredStatus {
	case PhaseStopped:
		return sm.reconcileDesiredStoppedStatus(ctx, workspace, &snapshotStatus)
	case "Running":
		return sm.reconcileDesiredRunningStatus(ctx, workspace, &snapshotStatus)
	default:
		err := fmt.Errorf("unknown desired status: %s", desiredStatus)
		// Update error condition
		if statusErr := sm.statusManager.UpdateErrorStatus(
			ctx, workspace, ReasonDeploymentError, err.Error(), &snapshotStatus); statusErr != nil {
			logger.Error(statusErr, "Failed to update error status")
		}
		return ctrl.Result{RequeueAfter: LongRequeueDelay}, err
	}
}

// getDesiredStatus returns the desired status with default fallback
func (sm *StateMachine) getDesiredStatus(workspace *workspacev1alpha1.Workspace) string {
	if workspace.Spec.DesiredStatus == "" {
		return DefaultDesiredStatus
	}
	return workspace.Spec.DesiredStatus
}

func (sm *StateMachine) reconcileDesiredStoppedStatus(
	ctx context.Context,
	workspace *workspacev1alpha1.Workspace,
	snapshotStatus *workspacev1alpha1.WorkspaceStatus) (ctrl.Result, error) {
	logger := logf.FromContext(ctx)
	logger.Info("Attempting to bring Workspace status to 'Stopped'")

	// Remove access strategy resources first
	accessError := sm.ReconcileAccessForDesiredStoppedStatus(ctx, workspace)
	if accessError != nil {
		logger.Error(accessError, "Failed to remove access strategy resources")
		// Continue with deletion of other resources, don't block on access strategy
	}

	// Ensure deployment is deleted - this is an asynchronous operation
	// EnsureDeploymentDeleted only ensures the delete API request is accepted by K8s
	// It does not wait for the deployment to be fully removed
	deployment, deploymentErr := sm.resourceManager.EnsureDeploymentDeleted(ctx, workspace)
	if deploymentErr != nil {
		err := fmt.Errorf("failed to get deployment: %w", deploymentErr)
		// Update error condition
		if statusErr := sm.statusManager.UpdateErrorStatus(
			ctx, workspace, ReasonDeploymentError, err.Error(), snapshotStatus); statusErr != nil {
			logger.Error(statusErr, "Failed to update error status")
		}
		return ctrl.Result{RequeueAfter: PollRequeueDelay}, err
	}

	// Ensure service is deleted - this is an asynchronous operation
	// EnsureServiceDeleted only ensures the delete API request is accepted by K8s
	// It does not wait for the service to be fully removed
	service, serviceErr := sm.resourceManager.EnsureServiceDeleted(ctx, workspace)
	if serviceErr != nil {
		err := fmt.Errorf("failed to get service: %w", serviceErr)
		// Update error condition
		if statusErr := sm.statusManager.UpdateErrorStatus(
			ctx, workspace, ReasonServiceError, err.Error(), snapshotStatus); statusErr != nil {
			logger.Error(statusErr, "Failed to update error status")
		}
		return ctrl.Result{RequeueAfter: PollRequeueDelay}, err
	}

	// Check if resources are fully deleted (asynchronous deletion check)
	// A nil resource means the resource has been fully deleted
	deploymentDeleted := sm.resourceManager.IsDeploymentMissingOrDeleting(deployment)
	serviceDeleted := sm.resourceManager.IsServiceMissingOrDeleting(service)
	accessResourcesDeleted := sm.resourceManager.AreAccessResourcesDeleted(workspace)

	if deploymentDeleted && serviceDeleted {
		// Flag as Error if AccessResources failed to delete
		if accessError != nil {
			if statusErr := sm.statusManager.UpdateErrorStatus(
				ctx, workspace, ReasonServiceError, accessError.Error(), snapshotStatus); statusErr != nil {
				logger.Error(statusErr, "Failed to update error status")
			}
			return ctrl.Result{RequeueAfter: PollRequeueDelay}, accessError
		} else if !accessResourcesDeleted {
			// AccessResources are not fully deleted, requeue
			readiness := WorkspaceStoppingReadiness{
				computeStopped:         deploymentDeleted,
				serviceStopped:         serviceDeleted,
				accessResourcesStopped: accessResourcesDeleted,
			}
			if err := sm.statusManager.UpdateStoppingStatus(ctx, workspace, readiness, snapshotStatus); err != nil {
				return ctrl.Result{RequeueAfter: PollRequeueDelay}, err
			}
			return ctrl.Result{RequeueAfter: PollRequeueDelay}, nil
		} else {
			// All resources are fully deleted, update to stopped status
			logger.Info("Deployment and Service are both deleted, updating to Stopped status")

			// Record workspace stopped event with specific message for preemption
			if workspace.Annotations != nil && workspace.Annotations[PreemptionReasonAnnotation] == PreemptedReason {
				sm.recorder.Event(workspace, corev1.EventTypeNormal, "WorkspaceStopped", PreemptedReason)
			} else {
				sm.recorder.Event(workspace, corev1.EventTypeNormal, "WorkspaceStopped", "Workspace has been stopped")
			}

			if err := sm.statusManager.UpdateStoppedStatus(ctx, workspace, snapshotStatus); err != nil {
				return ctrl.Result{RequeueAfter: PollRequeueDelay}, err
			}
			return ctrl.Result{}, nil
		}
	}

	// If EITHER deployment OR service is still in the process of being deleted
	// Update status to Stopping and requeue to check again later
	if deploymentDeleted || serviceDeleted {
		logger.Info("Resources still being deleted", "deploymentDeleted", deploymentDeleted, "serviceDeleted", serviceDeleted)
		readiness := WorkspaceStoppingReadiness{
			computeStopped:         deploymentDeleted,
			serviceStopped:         serviceDeleted,
			accessResourcesStopped: accessResourcesDeleted,
		}
		if err := sm.statusManager.UpdateStoppingStatus(
			ctx, workspace, readiness, snapshotStatus); err != nil {
			return ctrl.Result{RequeueAfter: PollRequeueDelay}, err
		}
		// Requeue to check deletion progress again later
		return ctrl.Result{RequeueAfter: PollRequeueDelay}, nil
	}

	// This should not happen, return an error
	err := fmt.Errorf("unexpected state: both deployment and service should be in deletion process")
	// Update error condition
	if statusErr := sm.statusManager.UpdateErrorStatus(
		ctx, workspace, ReasonDeploymentError, err.Error(), snapshotStatus); statusErr != nil {
		logger.Error(statusErr, "Failed to update error status")
	}
	return ctrl.Result{RequeueAfter: PollRequeueDelay}, err
}

func (sm *StateMachine) reconcileDesiredRunningStatus(
	ctx context.Context,
	workspace *workspacev1alpha1.Workspace,
	snapshotStatus *workspacev1alpha1.WorkspaceStatus) (ctrl.Result, error) {
	logger := logf.FromContext(ctx)
	logger.Info("Attempting to bring Workspace status to 'Running'")

	// Ensure PVC exists first (if storage is configured)
	_, err := sm.resourceManager.EnsurePVCExists(ctx, workspace)
	if err != nil {
		pvcErr := fmt.Errorf("failed to ensure PVC exists: %w", err)
		if statusErr := sm.statusManager.UpdateErrorStatus(
			ctx, workspace, ReasonDeploymentError, pvcErr.Error(), snapshotStatus); statusErr != nil {
			logger.Error(statusErr, "Failed to update error status")
		}
		return ctrl.Result{RequeueAfter: PollRequeueDelay}, pvcErr
	}

	// EnsureDeploymentExists creates deployment if missing, or returns existing deployment
	deployment, err := sm.resourceManager.EnsureDeploymentExists(ctx, workspace)
	if err != nil {
		deployErr := fmt.Errorf("failed to ensure deployment exists: %w", err)
		// Update error condition
		if statusErr := sm.statusManager.UpdateErrorStatus(
			ctx, workspace, ReasonDeploymentError, deployErr.Error(), snapshotStatus); statusErr != nil {
			logger.Error(statusErr, "Failed to update error status")
		}
		return ctrl.Result{RequeueAfter: PollRequeueDelay}, deployErr
	}

	// Ensure service exists
	// EnsureServiceExists internally fetches the service and returns it with current status
	service, err := sm.resourceManager.EnsureServiceExists(ctx, workspace)
	if err != nil {
		serviceErr := fmt.Errorf("failed to ensure service exists: %w", err)
		// Update error condition
		if statusErr := sm.statusManager.UpdateErrorStatus(
			ctx, workspace, ReasonServiceError, serviceErr.Error(), snapshotStatus); statusErr != nil {
			logger.Error(statusErr, "Failed to update error status")
		}
		return ctrl.Result{RequeueAfter: PollRequeueDelay}, serviceErr
	}

	// Check if resources are fully ready (asynchronous readiness check)
	// For deployments, we check the Available condition and/or replica counts
	// For services, we just check if the Service object exists
	deploymentReady := sm.resourceManager.IsDeploymentAvailable(deployment)
	serviceReady := sm.resourceManager.IsServiceAvailable(service)

	// Apply access strategy when compute and service resources are ready
	if deploymentReady && serviceReady {
		// ReconcileAccess returns nil (no error) only when it successfully initiated
		// the creation of all AccessRessources.
		// TODO: add probe and requeue https://github.com/jupyter-infra/jupyter-k8s/issues/36
		if err := sm.ReconcileAccessForDesiredRunningStatus(ctx, workspace, service); err != nil {
			return ctrl.Result{RequeueAfter: PollRequeueDelay}, err
		}

		// Then only update to running status
		logger.Info("Deployment and Service are both ready, updating to Running status")

		// Record workspace running event
		sm.recorder.Event(workspace, corev1.EventTypeNormal, "WorkspaceRunning", "Workspace is now running")

		if err := sm.statusManager.UpdateRunningStatus(ctx, workspace, snapshotStatus); err != nil {
			return ctrl.Result{RequeueAfter: PollRequeueDelay}, err
		}

		// Handle idle shutdown for running workspaces
		return sm.handleIdleShutdownForRunningWorkspace(ctx, workspace)
	}

	// Resources are being created/started but not fully ready yet
	// Update status to Starting and requeue to check again later
	logger.Info("Resources not fully ready", "deploymentReady", deploymentReady, "serviceReady", serviceReady)
	workspace.Status.DeploymentName = deployment.GetName()
	workspace.Status.ServiceName = service.GetName()
	readiness := WorkspaceRunningReadiness{
		computeReady:         deploymentReady,
		serviceReady:         serviceReady,
		accessResourcesReady: false,
	}
	if err := sm.statusManager.UpdateStartingStatus(
		ctx, workspace, readiness, snapshotStatus); err != nil {
		return ctrl.Result{RequeueAfter: PollRequeueDelay}, err
	}

	// Requeue to check resource readiness again later
	return ctrl.Result{RequeueAfter: PollRequeueDelay}, nil
}

<<<<<<< HEAD
// handleTemplateValidation validates the workspace's template reference and handles all validation outcomes.
// If validation fails or encounters a system error, it updates the workspace status and returns shouldContinue=false.
// On success, it returns the resolved template with shouldContinue=true.
func (sm *StateMachine) handleTemplateValidation(
	ctx context.Context,
	workspace *workspacev1alpha1.Workspace,
	snapshotStatus *workspacev1alpha1.WorkspaceStatus) (template *ResolvedTemplate, shouldContinue bool, err error) {
	logger := logf.FromContext(ctx)

	// No template reference - continue with default configuration
	if workspace.Spec.TemplateRef == nil {
		return nil, true, nil
	}

	validation, err := sm.templateResolver.ValidateAndResolveTemplate(ctx, workspace)
	if err != nil {
		// System error (couldn't fetch template, etc.)
		logger.Error(err, "Failed to validate template")
		if statusErr := sm.statusManager.UpdateErrorStatus(
			ctx, workspace, ReasonDeploymentError, err.Error(), snapshotStatus); statusErr != nil {
			logger.Error(statusErr, "Failed to update error status")
		}
		return nil, false, err
	}

	if !validation.Valid {
		// Validation failed - policy enforced, stop reconciliation
		logger.Info("Validation failed, rejecting workspace", "violations", len(validation.Violations))

		// Log violation details
		for i, violation := range validation.Violations {
			logger.Info("Validation violation", "index", i, "type", violation.Type, "message", violation.Message)
		}

		// Record validation failure event
		templateName := *workspace.Spec.TemplateRef
		message := fmt.Sprintf("Validation failed for %s with %d violations", templateName, len(validation.Violations))
		sm.recorder.Event(workspace, corev1.EventTypeWarning, "ValidationFailed", message)

		if statusErr := sm.statusManager.SetInvalid(ctx, workspace, validation, snapshotStatus); statusErr != nil {
			logger.Error(statusErr, "Failed to update validation status")
		}
		// No error - successful policy enforcement
		return nil, false, nil
	}

	// Validation passed
	logger.Info("Validation passed")

	// Record successful validation event
	templateName := workspace.Spec.TemplateRef.Name
	message := "Validation passed for " + templateName
	sm.recorder.Event(workspace, corev1.EventTypeNormal, "Validated", message)

	return validation.Template, true, nil
}

=======
>>>>>>> e1782d7f
// handleIdleShutdownForRunningWorkspace handles idle shutdown logic for running workspaces
func (sm *StateMachine) handleIdleShutdownForRunningWorkspace(
	ctx context.Context,
	workspace *workspacev1alpha1.Workspace) (ctrl.Result, error) {

	logger := logf.FromContext(ctx).WithValues("workspace", workspace.Name, "resourceVersion", workspace.ResourceVersion)

	idleConfig := workspace.Spec.IdleShutdown

	// If idle shutdown is not enabled, no requeue needed
	if idleConfig == nil || !idleConfig.Enabled {
		logger.V(2).Info("Idle shutdown not enabled")
		return ctrl.Result{}, nil
	}

	logger.Info("Processing idle shutdown",
		"enabled", idleConfig.Enabled,
		"timeoutMinutes", idleConfig.TimeoutMinutes,
		"hasHTTPGet", idleConfig.Detection.HTTPGet != nil,
		"workspace", workspace.Name,
		"namespace", workspace.Namespace)

	// Check if pods are actually ready for idle checking
	podsReady, err := sm.isAtLeastOneWorkspacePodReady(ctx, workspace)
	if err != nil {
		logger.Error(err, "Failed to check pod readiness")
		return ctrl.Result{RequeueAfter: IdleCheckInterval}, nil
	}

	if !podsReady {
		logger.Info("Workspace pods not ready yet, skipping idle check")
		return ctrl.Result{RequeueAfter: IdleCheckInterval}, nil
	}

	result, err := sm.idleChecker.CheckWorkspaceIdle(ctx, workspace, idleConfig)
	if err != nil {
		if !result.ShouldRetry {
			logger.Error(err, "Permanent failure checking idle status, disabling idle shutdown for this workspace")
			return ctrl.Result{}, nil // No requeue - permanent failure
		}
		// Temporary errors - keep retrying
		logger.Error(err, "Temporary failure checking idle status, will retry")
	} else {
		logger.V(1).Info("Successfully checked idle status", "isIdle", result.IsIdle)
		if result.IsIdle {
			logger.Info("Workspace idle timeout reached, stopping workspace",
				"timeout", idleConfig.TimeoutMinutes)
			return sm.stopWorkspaceDueToIdle(ctx, workspace, idleConfig)
		}
	}

	// Requeue for next idle check
	logger.V(1).Info("Scheduling next idle check", "interval", IdleCheckInterval)
	return ctrl.Result{RequeueAfter: IdleCheckInterval}, nil
}

// stopWorkspaceDueToIdle stops the workspace due to idle timeout
func (sm *StateMachine) stopWorkspaceDueToIdle(ctx context.Context, workspace *workspacev1alpha1.Workspace, idleConfig *workspacev1alpha1.IdleShutdownSpec) (ctrl.Result, error) {
	logger := logf.FromContext(ctx).WithValues("workspace", workspace.Name)

	// Record event
	sm.recorder.Event(workspace, corev1.EventTypeNormal, "IdleShutdown",
		fmt.Sprintf("Stopping workspace due to idle timeout of %d minutes", idleConfig.TimeoutMinutes))

	// Update desired status to trigger stop
	workspace.Spec.DesiredStatus = PhaseStopped
	if err := sm.resourceManager.client.Update(ctx, workspace); err != nil {
		logger.Error(err, "Failed to update workspace desired status")
		return ctrl.Result{RequeueAfter: PollRequeueDelay}, err
	}

	logger.Info("Updated workspace desired status to Stopped")

	// Requeue after a minimal wait
	return ctrl.Result{RequeueAfter: 10 * time.Millisecond}, nil
}

// isAtLeastOneWorkspacePodReady checks if workspace pods are ready for idle checking
func (sm *StateMachine) isAtLeastOneWorkspacePodReady(ctx context.Context, workspace *workspacev1alpha1.Workspace) (bool, error) {
	logger := logf.FromContext(ctx).WithValues("workspace", workspace.Name)

	// List pods with the workspace labels
	podList := &corev1.PodList{}
	labels := GenerateLabels(workspace.Name)

	if err := sm.resourceManager.client.List(ctx, podList, client.InNamespace(workspace.Namespace), client.MatchingLabels(labels)); err != nil {
		return false, fmt.Errorf("failed to list pods: %w", err)
	}

	// Check if we have any running and ready pods
	for _, pod := range podList.Items {
		if pod.Status.Phase == corev1.PodRunning {
			// Check if pod is ready (all readiness probes passed)
			for _, condition := range pod.Status.Conditions {
				if condition.Type == corev1.PodReady && condition.Status == corev1.ConditionTrue {
					logger.V(1).Info("Found ready workspace pod", "pod", pod.Name)
					return true, nil
				}
			}
			logger.V(1).Info("Found running but not ready pod", "pod", pod.Name)
		}
	}

	logger.V(1).Info("No ready workspace pods found")
	return false, nil
}

// ReconcileDeletion handles workspace deletion with finalizer management
func (sm *StateMachine) ReconcileDeletion(ctx context.Context, workspace *workspacev1alpha1.Workspace) (ctrl.Result, error) {
	logger := logf.FromContext(ctx)
	logger.Info("Handling workspace deletion", "workspace", workspace.Name)

	if !controllerutil.ContainsFinalizer(workspace, WorkspaceFinalizerName) {
		logger.Info("No finalizer present, allowing deletion")
		return ctrl.Result{}, nil
	}

	// Update status to Deleting
	if err := sm.statusManager.UpdateDeletingStatus(ctx, workspace); err != nil {
		logger.Error(err, "Failed to update deleting status")
		return ctrl.Result{RequeueAfter: PollRequeueDelay}, err
	}

	// Clean up all workspace resources via resource manager
	allDeleted, err := sm.resourceManager.CleanupAllResources(ctx, workspace)
	if err != nil {
		logger.Error(err, "Failed to cleanup workspace resources")
		return ctrl.Result{RequeueAfter: PollRequeueDelay}, err
	}
	if !allDeleted {
		logger.Info("Resources still being deleted, will retry")
		return ctrl.Result{RequeueAfter: PollRequeueDelay}, nil
	}

	// All resources cleaned up, remove finalizer to allow deletion
	logger.Info("All resources cleaned up, removing finalizer")
	controllerutil.RemoveFinalizer(workspace, WorkspaceFinalizerName)
	if err := sm.resourceManager.client.Update(ctx, workspace); err != nil {
		logger.Error(err, "Failed to remove finalizer")
		return ctrl.Result{}, err
	}

	logger.Info("Finalizer removed, workspace deletion will proceed")
	return ctrl.Result{}, nil
}<|MERGE_RESOLUTION|>--- conflicted
+++ resolved
@@ -273,66 +273,6 @@
 	return ctrl.Result{RequeueAfter: PollRequeueDelay}, nil
 }
 
-<<<<<<< HEAD
-// handleTemplateValidation validates the workspace's template reference and handles all validation outcomes.
-// If validation fails or encounters a system error, it updates the workspace status and returns shouldContinue=false.
-// On success, it returns the resolved template with shouldContinue=true.
-func (sm *StateMachine) handleTemplateValidation(
-	ctx context.Context,
-	workspace *workspacev1alpha1.Workspace,
-	snapshotStatus *workspacev1alpha1.WorkspaceStatus) (template *ResolvedTemplate, shouldContinue bool, err error) {
-	logger := logf.FromContext(ctx)
-
-	// No template reference - continue with default configuration
-	if workspace.Spec.TemplateRef == nil {
-		return nil, true, nil
-	}
-
-	validation, err := sm.templateResolver.ValidateAndResolveTemplate(ctx, workspace)
-	if err != nil {
-		// System error (couldn't fetch template, etc.)
-		logger.Error(err, "Failed to validate template")
-		if statusErr := sm.statusManager.UpdateErrorStatus(
-			ctx, workspace, ReasonDeploymentError, err.Error(), snapshotStatus); statusErr != nil {
-			logger.Error(statusErr, "Failed to update error status")
-		}
-		return nil, false, err
-	}
-
-	if !validation.Valid {
-		// Validation failed - policy enforced, stop reconciliation
-		logger.Info("Validation failed, rejecting workspace", "violations", len(validation.Violations))
-
-		// Log violation details
-		for i, violation := range validation.Violations {
-			logger.Info("Validation violation", "index", i, "type", violation.Type, "message", violation.Message)
-		}
-
-		// Record validation failure event
-		templateName := *workspace.Spec.TemplateRef
-		message := fmt.Sprintf("Validation failed for %s with %d violations", templateName, len(validation.Violations))
-		sm.recorder.Event(workspace, corev1.EventTypeWarning, "ValidationFailed", message)
-
-		if statusErr := sm.statusManager.SetInvalid(ctx, workspace, validation, snapshotStatus); statusErr != nil {
-			logger.Error(statusErr, "Failed to update validation status")
-		}
-		// No error - successful policy enforcement
-		return nil, false, nil
-	}
-
-	// Validation passed
-	logger.Info("Validation passed")
-
-	// Record successful validation event
-	templateName := workspace.Spec.TemplateRef.Name
-	message := "Validation passed for " + templateName
-	sm.recorder.Event(workspace, corev1.EventTypeNormal, "Validated", message)
-
-	return validation.Template, true, nil
-}
-
-=======
->>>>>>> e1782d7f
 // handleIdleShutdownForRunningWorkspace handles idle shutdown logic for running workspaces
 func (sm *StateMachine) handleIdleShutdownForRunningWorkspace(
 	ctx context.Context,
