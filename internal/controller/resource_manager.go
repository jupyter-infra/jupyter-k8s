--- conflicted
+++ resolved
@@ -113,11 +113,6 @@
 	if err := rm.client.Create(ctx, deployment); err != nil {
 		return nil, fmt.Errorf("failed to create deployment: %w", err)
 	}
-<<<<<<< HEAD
-	logger.Info("Successfully initiated creating of Deployment",
-		"deployment", deployment.Name)
-=======
->>>>>>> de37f25a
 
 	return deployment, nil
 }
