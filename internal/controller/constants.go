--- conflicted
+++ resolved
@@ -31,14 +31,7 @@
 	// LabelWorkspaceTemplate is the label key for workspace template
 	LabelWorkspaceTemplate = "workspace.jupyter.org/template"
 
-<<<<<<< HEAD
-	// LabelDefaultServiceAccount is the label key for default service account
-	LabelDefaultServiceAccount = "workspace.jupyter.org/default-service-account"
-
-	// AppLabelValue is the default value for the app label
-=======
 	// Label values
->>>>>>> f8897c23
 	AppLabelValue = "jupyter"
 
 	// AnnotationCreatedBy is the annotation key for tracking resource creator
