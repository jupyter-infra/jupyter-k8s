--- conflicted
+++ resolved
@@ -455,12 +455,7 @@
 				},
 			}
 
-<<<<<<< HEAD
-			deployment, err := deploymentBuilder.BuildDeployment(ctx, workspace)
-			Expect(err).NotTo(HaveOccurred())
-=======
-			deployment, err := deploymentBuilder.BuildDeployment(ctx, workspace, nil)
->>>>>>> fd09b09b
+			deployment, err := deploymentBuilder.BuildDeployment(ctx, workspace)
 			Expect(err).NotTo(HaveOccurred())
 
 			podSpec := deployment.Spec.Template.Spec
