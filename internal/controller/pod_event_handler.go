package controller

import (
	"context"
	"strings"

	corev1 "k8s.io/api/core/v1"
	"sigs.k8s.io/controller-runtime/pkg/client"
	logf "sigs.k8s.io/controller-runtime/pkg/log"
	"sigs.k8s.io/controller-runtime/pkg/reconcile"

	workspacev1alpha1 "github.com/jupyter-ai-contrib/jupyter-k8s/api/v1alpha1"
	awsutil "github.com/jupyter-ai-contrib/jupyter-k8s/internal/aws"
	workspaceutil "github.com/jupyter-ai-contrib/jupyter-k8s/internal/workspace"
)

// SSMRemoteAccessStrategyInterface defines the interface for SSM remote access operations
type SSMRemoteAccessStrategyInterface interface {
	SetupContainers(ctx context.Context, pod *corev1.Pod, workspace *workspacev1alpha1.Workspace, accessStrategy *workspacev1alpha1.WorkspaceAccessStrategy) error
	CleanupSSMManagedNodes(ctx context.Context, pod *corev1.Pod) error
}

// Variables for dependency injection in tests
var (
	newSSMRemoteAccessStrategy = func(podExecUtil awsutil.PodExecInterface) (*awsutil.SSMRemoteAccessStrategy, error) {
		return awsutil.NewSSMRemoteAccessStrategy(nil, podExecUtil)
	}
	newPodExecUtil = NewPodExecUtil
)

// PodEventHandler handles pod events for workspace pods
type PodEventHandler struct {
	client                  client.Client
	resourceManager         *ResourceManager
	ssmRemoteAccessStrategy SSMRemoteAccessStrategyInterface
}

// NewPodEventHandler creates a new PodEventHandler
func NewPodEventHandler(k8sClient client.Client, resourceManager *ResourceManager) *PodEventHandler {
	// Create PodExecUtil for SSM strategy
	podExecUtil, err := newPodExecUtil()
	if err != nil {
		logf.Log.Error(err, "Failed to initialize PodExecUtil - SSM features will be disabled")
		return &PodEventHandler{
			client:                  k8sClient,
			resourceManager:         resourceManager,
			ssmRemoteAccessStrategy: nil,
		}
	}

	ssmStrategy, err := newSSMRemoteAccessStrategy(podExecUtil)
	if err != nil {
		logf.Log.Error(err, "Failed to initialize SSM remote access strategy - SSM features will be disabled")
		ssmStrategy = nil
	}

	return &PodEventHandler{
		client:                  k8sClient,
		resourceManager:         resourceManager,
		ssmRemoteAccessStrategy: ssmStrategy,
	}
}

// HandleWorkspacePodEvents handles pod events for workspace pods
func (h *PodEventHandler) HandleWorkspacePodEvents(ctx context.Context, obj client.Object) []reconcile.Request {
	pod, ok := obj.(*corev1.Pod)
	if !ok {
		return nil
	}

	logger := logf.FromContext(ctx).WithValues("pod", pod.Name, "namespace", pod.Namespace)
	logger.V(1).Info("Received pod event", "phase", pod.Status.Phase)

	// Get workspace name from labels (predicate ensures this exists)
	workspaceName := pod.Labels[workspaceutil.LabelWorkspaceName]

	logger.Info("Processing workspace pod event",
		"workspaceName", workspaceName,
		"phase", pod.Status.Phase,
		"containerCount", len(pod.Status.ContainerStatuses))

	// Handle deleted pods
	if pod.DeletionTimestamp != nil {
		h.handlePodDeleted(ctx, pod, workspaceName)
		return nil
	}

	// Log container statuses for debugging
	for _, containerStatus := range pod.Status.ContainerStatuses {
		logger.Info("Container status",
			"container", containerStatus.Name,
			"ready", containerStatus.Ready,
			"running", containerStatus.State.Running != nil)
	}

	// Handle specific pod events
	if pod.DeletionTimestamp == nil && pod.Status.Phase == corev1.PodRunning {
		h.handlePodRunning(ctx, pod, workspaceName)
	}

	// Don't trigger workspace reconciliation (prevents race conditions)
	logger.V(1).Info("Pod event processed, not triggering workspace reconciliation")
	return nil
}

// HandleKubernetesEvents processes Kubernetes events for preemption detection
func (h *PodEventHandler) HandleKubernetesEvents(ctx context.Context, obj client.Object) []reconcile.Request {
	event, ok := obj.(*corev1.Event)
	if !ok {
		return nil
	}

	logger := logf.FromContext(ctx).WithValues("event", event.Name, "pod", event.InvolvedObject.Name)

	// Check if this is a preemption event
	if event.InvolvedObject.Kind == KindPod &&
		event.Reason == DesiredStateStopped &&
		strings.Contains(event.Message, "Preempted") {

		logger.Info("Detected pod preemption event",
			"pod", event.InvolvedObject.Name,
			"namespace", event.InvolvedObject.Namespace,
			"message", event.Message)

		// Extract workspace name from pod name
		podName := event.InvolvedObject.Name
		if !strings.HasPrefix(podName, "jupyter-") {
			return nil
		}

		parts := strings.Split(podName, "-")
		if len(parts) < 4 {
			return nil
		}

		// Remove "jupyter-" prefix and last two hash suffixes
		workspaceName := strings.Join(parts[1:len(parts)-2], "-")

		logger.Info("Pod was preempted, updating workspace desiredStatus to Stopped",
			"workspace", workspaceName)
		h.updateWorkspaceDesiredStatus(ctx, workspaceName, event.InvolvedObject.Namespace, DesiredStateStopped)

		// Return reconciliation request to trigger workspace reconciliation
		return []reconcile.Request{
			{
				NamespacedName: client.ObjectKey{
					Name:      workspaceName,
					Namespace: event.InvolvedObject.Namespace,
				},
			},
		}
	}

	return nil
}

// handlePodRunning handles when a workspace pod enters running state
func (h *PodEventHandler) handlePodRunning(ctx context.Context, pod *corev1.Pod, workspaceName string) {
	logger := logf.FromContext(ctx).WithValues("pod", pod.Name, "workspace", workspaceName)
	logger.Info("Workspace pod is now running")

	// Get the workspace
	workspace := &workspacev1alpha1.Workspace{}
	err := h.client.Get(ctx, client.ObjectKey{
		Name:      workspaceName,
		Namespace: pod.Namespace,
	}, workspace)
	if err != nil {
		logger.V(1).Info("Workspace already deleted, skipping pod event processing - this is expected during workspace cleanup")
		return
	}

	// Get access strategy using resource manager
	accessStrategy, err := h.resourceManager.GetAccessStrategyForWorkspace(ctx, workspace)
	if err != nil {
		logger.Error(err, "Failed to get access strategy for workspace")
		return
	}

	// Handle SSM remote access strategy
	if accessStrategy != nil && (accessStrategy.Name == "aws-ssm-remote-access" || accessStrategy.Name == "hyperpod-access-strategy") {
		if h.ssmRemoteAccessStrategy == nil {
			logger.Error(nil, "SSM remote access strategy not available - cannot setup containers")
		} else {
			if err := h.ssmRemoteAccessStrategy.SetupContainers(ctx, pod, workspace, accessStrategy); err != nil {
				logger.Error(err, "Failed to setup containers")
			}
		}
	}
}

// handlePodDeleted handles when a workspace pod is deleted
func (h *PodEventHandler) handlePodDeleted(ctx context.Context, pod *corev1.Pod, workspaceName string) {
	logger := logf.FromContext(ctx).WithValues("pod", pod.Name, "workspace", workspaceName)
	logger.Info("Workspace pod has been deleted", "podUID", pod.UID)

	// Check if this pod uses SSM remote access strategy by checking labels
<<<<<<< HEAD
	accessStrategyName := pod.Labels[LabelAccessStrategyName]
	if accessStrategyName == "" {
		logger.V(1).Info("Pod has no access strategy label, skipping SSM cleanup")
=======
	// AccessStrategy labels are set by workspace reconciler and propagated: Workspace.labels -> Deployment.labels -> Pod.labels
	accessStrategyName := pod.Labels[LabelAccessStrategyName]
	if accessStrategyName == "" {
		logger.V(1).Info("Pod has no access strategy label, skipping resource cleanup")
>>>>>>> 9d3c411a
		return
	}

	// TODO : retrieve the access strategy and check if podEventsHandler is aws
	if accessStrategyName == "aws-ssm-remote-access" || accessStrategyName == "hyperpod-access-strategy" {
		if h.ssmRemoteAccessStrategy == nil {
			logger.Error(nil, "SSM remote access strategy not available - cannot cleanup SSM managed nodes")
		} else {
			if err := h.ssmRemoteAccessStrategy.CleanupSSMManagedNodes(ctx, pod); err != nil {
				logger.Error(err, "Failed to cleanup SSM managed nodes")
			}
		}
	} else {
<<<<<<< HEAD
		logger.V(1).Info("Pod does not use SSM-based access strategy, skipping SSM cleanup",
=======
		logger.V(1).Info("Pod does not require resource cleanup, skipping",
>>>>>>> 9d3c411a
			"accessStrategy", accessStrategyName)
	}
}

// updateWorkspaceDesiredStatus updates the workspace desiredStatus
func (h *PodEventHandler) updateWorkspaceDesiredStatus(ctx context.Context, workspaceName string, namespace string, desiredStatus string) {
	logger := logf.FromContext(ctx).WithValues("workspace", workspaceName, "namespace", namespace)

	workspace := &workspacev1alpha1.Workspace{}
	err := h.client.Get(ctx, client.ObjectKey{
		Name:      workspaceName,
		Namespace: namespace,
	}, workspace)
	if err != nil {
		logger.Error(err, "Failed to get workspace for status update")
		return
	}

	// Add annotation to track preemption reason
	if desiredStatus == DesiredStateStopped {
		if workspace.Annotations == nil {
			workspace.Annotations = make(map[string]string)
		}
		workspace.Annotations[PreemptionReasonAnnotation] = PreemptedReason
	}

	if workspace.Spec.DesiredStatus != desiredStatus {
		workspace.Spec.DesiredStatus = desiredStatus
	}

	if err := h.client.Update(ctx, workspace); err != nil {
		logger.Error(err, "Failed to update workspace")
	} else {
		logger.Info("Successfully updated workspace due to preemption", "desiredStatus", desiredStatus)
	}
}<|MERGE_RESOLUTION|>--- conflicted
+++ resolved
@@ -195,16 +195,10 @@
 	logger.Info("Workspace pod has been deleted", "podUID", pod.UID)
 
 	// Check if this pod uses SSM remote access strategy by checking labels
-<<<<<<< HEAD
-	accessStrategyName := pod.Labels[LabelAccessStrategyName]
-	if accessStrategyName == "" {
-		logger.V(1).Info("Pod has no access strategy label, skipping SSM cleanup")
-=======
 	// AccessStrategy labels are set by workspace reconciler and propagated: Workspace.labels -> Deployment.labels -> Pod.labels
 	accessStrategyName := pod.Labels[LabelAccessStrategyName]
 	if accessStrategyName == "" {
 		logger.V(1).Info("Pod has no access strategy label, skipping resource cleanup")
->>>>>>> 9d3c411a
 		return
 	}
 
@@ -218,11 +212,7 @@
 			}
 		}
 	} else {
-<<<<<<< HEAD
-		logger.V(1).Info("Pod does not use SSM-based access strategy, skipping SSM cleanup",
-=======
 		logger.V(1).Info("Pod does not require resource cleanup, skipping",
->>>>>>> 9d3c411a
 			"accessStrategy", accessStrategyName)
 	}
 }
