/*
MIT License

Copyright (c) 2025 jupyter-ai-contrib

Permission is hereby granted, free of charge, to any person obtaining a copy
of this software and associated documentation files (the "Software"), to deal
in the Software without restriction, including without limitation the rights
to use, copy, modify, merge, publish, distribute, sublicense, and/or sell
copies of the Software, and to permit persons to whom the Software is
furnished to do so, subject to the following conditions:

The above copyright notice and this permission notice shall be included in all
copies or substantial portions of the Software.
*/

package controller

import (
	"context"
	"fmt"

	"k8s.io/apimachinery/pkg/api/errors"
	"k8s.io/apimachinery/pkg/runtime"
	"k8s.io/apimachinery/pkg/types"
	"k8s.io/client-go/tools/record"
	ctrl "sigs.k8s.io/controller-runtime"
	"sigs.k8s.io/controller-runtime/pkg/client"
	"sigs.k8s.io/controller-runtime/pkg/controller/controllerutil"
	"sigs.k8s.io/controller-runtime/pkg/handler"
	logf "sigs.k8s.io/controller-runtime/pkg/log"
	"sigs.k8s.io/controller-runtime/pkg/reconcile"

	workspacev1alpha1 "github.com/jupyter-ai-contrib/jupyter-k8s/api/v1alpha1"
	"github.com/jupyter-ai-contrib/jupyter-k8s/internal/workspace"
)

const (
	templateFinalizerName = "workspace.jupyter.org/template-protection"
)

// WorkspaceTemplateReconciler reconciles a WorkspaceTemplate object
type WorkspaceTemplateReconciler struct {
	client.Client
	Scheme   *runtime.Scheme
	recorder record.EventRecorder
}

// +kubebuilder:rbac:groups=workspace.jupyter.org,resources=workspacetemplates/status,verbs=get;update;patch
// +kubebuilder:rbac:groups=workspace.jupyter.org,resources=workspacetemplates/finalizers,verbs=update

// Reconcile is part of the main kubernetes reconciliation loop which aims to
// move the current state of the cluster closer to the desired state.
//
// For more details, check Reconcile and its Result here:
// - https://pkg.go.dev/sigs.k8s.io/controller-runtime@v0.21.0/pkg/reconcile
func (r *WorkspaceTemplateReconciler) Reconcile(ctx context.Context, req ctrl.Request) (ctrl.Result, error) {
	logger := logf.FromContext(ctx)
	logger.Info("Reconciling WorkspaceTemplate", "template", req.Name)

	template := &workspacev1alpha1.WorkspaceTemplate{}
	if err := r.Get(ctx, req.NamespacedName, template); err != nil {
		if errors.IsNotFound(err) {
			logger.Info("WorkspaceTemplate not found, assuming deleted")
			return ctrl.Result{}, nil
		}
		return ctrl.Result{}, err
	}

	// Handle deletion
	if !template.DeletionTimestamp.IsZero() {
		return r.handleDeletion(ctx, template)
	}

	// Handle spec changes to track generation updates
	shouldUpdateStatus, newGeneration := r.handleSpecChanges(ctx, template)

	// Manage finalizer based on workspace usage (lazy finalizer pattern)
	// This follows Kubernetes best practice: only add finalizers when needed
	result, err := r.manageFinalizer(ctx, template)
	if err != nil {
		return result, err
	}

	// Update status.observedGeneration AFTER all reconciliation work completes
	// This follows Kubernetes semantics: observedGeneration reflects fully-processed state
	if shouldUpdateStatus {
		if err := r.updateStatusObservedGeneration(ctx, template, newGeneration); err != nil {
			logger.Error(err, "Failed to update status.observedGeneration")
			return ctrl.Result{}, err
		}
	}

	return result, nil
}

// manageFinalizer implements lazy finalizer management for WorkspaceTemplates.
// Finalizers are only added when workspaces use the template, and removed when all workspaces stop using it.
//
// Dual protection: workspace webhook adds finalizers eagerly (fail-fast at admission), while this controller
// adds them lazily as a safety net and handles removal (webhooks cannot detect when all workspaces are gone).
//
//nolint:unparam // ctrl.Result signature maintained for consistency with controller-runtime patterns
func (r *WorkspaceTemplateReconciler) manageFinalizer(ctx context.Context, template *workspacev1alpha1.WorkspaceTemplate) (ctrl.Result, error) {
	logger := logf.FromContext(ctx)

	// Check if any active workspaces are using this template
	// Reads from controller-runtime's informer cache (not direct API calls)
	workspaces, _, err := workspace.ListActiveWorkspacesByTemplate(ctx, r.Client, template.Name, template.Namespace, "", 0)
	if err != nil {
		logger.Error(err, "Failed to list workspaces using template")
		return ctrl.Result{}, err
	}

	hasFinalizer := controllerutil.ContainsFinalizer(template, templateFinalizerName)
	hasWorkspaces := len(workspaces) > 0

	logger.V(1).Info("Checking finalizer state",
		"templateName", template.Name,
		"hasFinalizer", hasFinalizer,
		"workspaceCount", len(workspaces))

	// Case 1: Workspaces exist, but finalizer is missing → Add finalizer
	if hasWorkspaces && !hasFinalizer {
		logger.Info("Adding finalizer to template (workspaces are using it)",
			"finalizer", templateFinalizerName,
			"workspaceCount", len(workspaces))
		controllerutil.AddFinalizer(template, templateFinalizerName)
		if err := r.Update(ctx, template); err != nil {
			logger.Error(err, "Failed to add finalizer to template")
			return ctrl.Result{}, err
		}
		logger.Info("Successfully added finalizer to template")
		return ctrl.Result{}, nil
	}

	// Case 2: No workspaces, but finalizer is present → Remove finalizer
	// This handles the case where all workspaces were deleted
	if !hasWorkspaces && hasFinalizer {
		logger.Info("Removing finalizer from template (no workspaces using it)",
			"finalizer", templateFinalizerName)
		controllerutil.RemoveFinalizer(template, templateFinalizerName)
		if err := r.Update(ctx, template); err != nil {
			logger.Error(err, "Failed to remove finalizer from template")
			return ctrl.Result{}, err
		}
		logger.Info("Successfully removed finalizer from template")
		return ctrl.Result{}, nil
	}

	// Case 3: State is correct (both have workspaces+finalizer, or neither)
	logger.V(1).Info("Finalizer state is correct, no action needed")
	return ctrl.Result{}, nil
}

func (r *WorkspaceTemplateReconciler) handleDeletion(ctx context.Context, template *workspacev1alpha1.WorkspaceTemplate) (ctrl.Result, error) {
	logger := logf.FromContext(ctx)
	logger.Info("Handling template deletion", "templateName", template.Name)

	if !controllerutil.ContainsFinalizer(template, templateFinalizerName) {
		logger.Info("No finalizer present, allowing deletion", "templateName", template.Name)
		return ctrl.Result{}, nil
	}

	// Check if any workspaces are using this template
	// Reads from controller-runtime's informer cache (not direct API calls)
	workspaces, _, err := workspace.ListActiveWorkspacesByTemplate(ctx, r.Client, template.Name, template.Namespace, "", 0)
	if err != nil {
		logger.Error(err, "Failed to list workspaces using template")
		return ctrl.Result{}, err
	}

	if len(workspaces) > 0 {
		logger.Info("Template is in use, blocking deletion",
			"templateName", template.Name,
			"exampleWorkspace", workspaces[0].Name,
			"exampleWorkspaceNamespace", workspaces[0].Namespace)
	} else {
		logger.Info("No workspaces using template",
			"templateName", template.Name)
	}

	if len(workspaces) > 0 {
		msg := "Cannot delete template: in use by workspace(s)"
		if r.recorder != nil {
			r.recorder.Event(template, "Warning", "TemplateInUse", msg)
		}

		// Don't remove finalizer - block deletion
		// Return nil (not error) - we successfully determined template is in use
		// Template will be reconciled again when workspace changes (via watch)
		return ctrl.Result{}, nil
	}

	// No workspaces using template - safe to delete
	logger.Info("No workspaces using template, removing finalizer",
		"templateName", template.Name)
	controllerutil.RemoveFinalizer(template, templateFinalizerName)
	if err := r.Update(ctx, template); err != nil {
		logger.Error(err, "Failed to remove finalizer from template",
			"templateName", template.Name)
		return ctrl.Result{}, err
	}

	logger.Info("Template finalizer removed successfully - deletion allowed",
		"templateName", template.Name)
	return ctrl.Result{}, nil
}

// SetupWithManager sets up the controller with the Manager.
// It configures watches for WorkspaceTemplate resources and triggers reconciliation
// when Workspaces change to manage finalizers based on template usage.
func (r *WorkspaceTemplateReconciler) SetupWithManager(mgr ctrl.Manager) error {
	logger := mgr.GetLogger().WithName("workspacetemplate-setup")
	logger.Info("Setting up WorkspaceTemplate controller")

	err := ctrl.NewControllerManagedBy(mgr).
		For(&workspacev1alpha1.WorkspaceTemplate{}).
		Watches(
			&workspacev1alpha1.Workspace{},
			handler.EnqueueRequestsFromMapFunc(r.findTemplatesForWorkspace),
		).
		Named("workspacetemplate").
		Complete(r)

	if err != nil {
		logger.Error(err, "Failed to setup WorkspaceTemplate controller")
		return err
	}

	logger.Info("Successfully registered WorkspaceTemplate controller with manager")
	return nil
}

// findTemplatesForWorkspace maps a Workspace to the WorkspaceTemplate it references
// This ensures the template is reconciled when a workspace using it is created/updated/deleted
func (r *WorkspaceTemplateReconciler) findTemplatesForWorkspace(ctx context.Context, obj client.Object) []reconcile.Request {
	ws, ok := obj.(*workspacev1alpha1.Workspace)
	if !ok {
		return nil
	}

<<<<<<< HEAD
	if workspace.Spec.TemplateRef == nil || workspace.Spec.TemplateRef.Name == "" {
		return nil
	}

	logger := logf.FromContext(ctx)
	logger.V(1).Info("Workspace changed, enqueueing template reconciliation",
		"workspace", fmt.Sprintf("%s/%s", workspace.Namespace, workspace.Name),
		"template", workspace.Spec.TemplateRef.Name)
=======
	logger := logf.FromContext(ctx)

	// Use label instead of spec.templateRef because labels persist during deletion
	// When workspace is deleted, spec fields are cleared but labels remain
	// This ensures template reconciliation is triggered even during workspace deletion
	templateName := ws.Labels[workspace.LabelWorkspaceTemplate]
	templateNamespace := ws.Labels[workspace.LabelWorkspaceTemplateNamespace]
	if templateName == "" || templateNamespace == "" {
		logger.V(1).Info("Workspace has incomplete template labels, skipping template reconciliation",
			"workspace", ws.Name,
			"workspaceNamespace", ws.Namespace,
			"templateName", templateName,
			"templateNamespace", templateNamespace,
			"deletionTimestamp", ws.DeletionTimestamp)
		return nil
	}

	logger.Info("Workspace changed, enqueueing template reconciliation",
		"workspace", ws.Name,
		"workspaceNamespace", ws.Namespace,
		"template", templateName,
		"templateNamespace", templateNamespace,
		"deletionTimestamp", ws.DeletionTimestamp,
		"hasLabel", true)
>>>>>>> e1782d7f

	// Trigger reconciliation of the template when workspace changes
	templateNamespace := workspace.Spec.TemplateRef.Namespace
	if templateNamespace == "" {
		templateNamespace = workspace.Namespace
	}

	return []reconcile.Request{
		{NamespacedName: types.NamespacedName{
<<<<<<< HEAD
			Name:      workspace.Spec.TemplateRef.Name,
=======
			Name:      templateName,
>>>>>>> e1782d7f
			Namespace: templateNamespace,
		}},
	}
}

// SetupWorkspaceTemplateController sets up the WorkspaceTemplate controller with the Manager
func SetupWorkspaceTemplateController(mgr ctrl.Manager) error {
	logger := mgr.GetLogger().WithName("workspacetemplate-init")
	logger.Info("Initializing WorkspaceTemplate controller")

	k8sClient := mgr.GetClient()
	scheme := mgr.GetScheme()
	eventRecorder := mgr.GetEventRecorderFor("workspacetemplate-controller")

	reconciler := &WorkspaceTemplateReconciler{
		Client:   k8sClient,
		Scheme:   scheme,
		recorder: eventRecorder,
	}

	logger.Info("Calling SetupWithManager for WorkspaceTemplate controller")
	return reconciler.SetupWithManager(mgr)
}

// handleSpecChanges detects template spec changes using Generation field
// Uses Generation-based change detection following Kubernetes API conventions:
// - metadata.generation is auto-incremented by kube-apiserver when spec changes
// - status.observedGeneration tracks the last generation processed by this controller
// - Only process each generation once (idempotent)
// This pattern is standard across all Kubernetes resources (Deployments, StatefulSets, etc.)
//
// Note: This controller tracks generation changes but does NOT proactively label workspaces.
// Compliance is enforced lazily by the admission webhook when workspaces are created or updated.
//
// Returns: (shouldUpdateStatus bool, newGeneration int64)
// The caller should update status.observedGeneration to newGeneration if shouldUpdateStatus is true.
// This ensures status.observedGeneration is updated AFTER all reconciliation work completes,
// following Kubernetes semantics where observedGeneration reflects fully-processed state.
func (r *WorkspaceTemplateReconciler) handleSpecChanges(ctx context.Context, template *workspacev1alpha1.WorkspaceTemplate) (bool, int64) {
	logger := logf.FromContext(ctx)
	currentGeneration := template.Generation
	observedGeneration := template.Status.ObservedGeneration

	logger.V(1).Info("Checking template generation",
		"currentGeneration", currentGeneration,
		"observedGeneration", observedGeneration)

	// Already processed this generation
	if observedGeneration >= currentGeneration {
		logger.V(1).Info("Generation already processed, skipping")
		return false, 0
	}

	// First creation (generation=1, never processed before)
	if currentGeneration == 1 && observedGeneration == 0 {
		logger.Info("Template created, marking generation as observed")
		return true, 1
	}

	// Spec was updated - just track it, webhook will enforce compliance on next workspace update
	logger.Info("Template spec changed, updating observedGeneration",
		"templateName", template.Name,
		"oldGeneration", observedGeneration,
		"newGeneration", currentGeneration)

	// Return true to indicate status should be updated
	return true, currentGeneration
}

// updateStatusObservedGeneration updates the template's status.observedGeneration field
// Following Kubernetes API conventions for status tracking
func (r *WorkspaceTemplateReconciler) updateStatusObservedGeneration(ctx context.Context, template *workspacev1alpha1.WorkspaceTemplate, generation int64) error {
	logger := logf.FromContext(ctx)

	template.Status.ObservedGeneration = generation

	if err := r.Status().Update(ctx, template); err != nil {
		logger.Error(err, "Failed to update status.observedGeneration",
			"templateName", template.Name,
			"generation", generation)
		return fmt.Errorf("failed to update status: %w", err)
	}

	logger.V(1).Info("Updated status.observedGeneration",
		"templateName", template.Name,
		"generation", generation)

	return nil
}<|MERGE_RESOLUTION|>--- conflicted
+++ resolved
@@ -240,16 +240,6 @@
 		return nil
 	}
 
-<<<<<<< HEAD
-	if workspace.Spec.TemplateRef == nil || workspace.Spec.TemplateRef.Name == "" {
-		return nil
-	}
-
-	logger := logf.FromContext(ctx)
-	logger.V(1).Info("Workspace changed, enqueueing template reconciliation",
-		"workspace", fmt.Sprintf("%s/%s", workspace.Namespace, workspace.Name),
-		"template", workspace.Spec.TemplateRef.Name)
-=======
 	logger := logf.FromContext(ctx)
 
 	// Use label instead of spec.templateRef because labels persist during deletion
@@ -274,21 +264,11 @@
 		"templateNamespace", templateNamespace,
 		"deletionTimestamp", ws.DeletionTimestamp,
 		"hasLabel", true)
->>>>>>> e1782d7f
 
 	// Trigger reconciliation of the template when workspace changes
-	templateNamespace := workspace.Spec.TemplateRef.Namespace
-	if templateNamespace == "" {
-		templateNamespace = workspace.Namespace
-	}
-
 	return []reconcile.Request{
 		{NamespacedName: types.NamespacedName{
-<<<<<<< HEAD
-			Name:      workspace.Spec.TemplateRef.Name,
-=======
 			Name:      templateName,
->>>>>>> e1782d7f
 			Namespace: templateNamespace,
 		}},
 	}
