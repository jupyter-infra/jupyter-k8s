/*
MIT License

Copyright (c) 2025 jupyter-ai-contrib

Permission is hereby granted, free of charge, to any person obtaining a copy
of this software and associated documentation files (the "Software"), to deal
in the Software without restriction, including without limitation the rights
to use, copy, modify, merge, publish, distribute, sublicense, and/or sell
copies of the Software, and to permit persons to whom the Software is
furnished to do so, subject to the following conditions:

The above copyright notice and this permission notice shall be included in all
copies or substantial portions of the Software.
*/

package controller

import (
	"context"
	"strings"

	workspacev1alpha1 "github.com/jupyter-ai-contrib/jupyter-k8s/api/v1alpha1"
	workspaceutil "github.com/jupyter-ai-contrib/jupyter-k8s/internal/workspace"
	appsv1 "k8s.io/api/apps/v1"
	corev1 "k8s.io/api/core/v1"
	"k8s.io/apimachinery/pkg/api/errors"
	"k8s.io/apimachinery/pkg/apis/meta/v1/unstructured"
	"k8s.io/apimachinery/pkg/runtime"
	ctrl "sigs.k8s.io/controller-runtime"
	builderPkg "sigs.k8s.io/controller-runtime/pkg/builder"
	"sigs.k8s.io/controller-runtime/pkg/client"
	"sigs.k8s.io/controller-runtime/pkg/controller/controllerutil"
	"sigs.k8s.io/controller-runtime/pkg/handler"
	logf "sigs.k8s.io/controller-runtime/pkg/log"
	mngr "sigs.k8s.io/controller-runtime/pkg/manager"
	"sigs.k8s.io/controller-runtime/pkg/predicate"
)

// GVKWatch represents a Group-Version-Kind to watch
type GVKWatch struct {
	Group   string
	Version string
	Kind    string
}

// WorkspaceControllerOptions contains configuration options for the Workspace controller
type WorkspaceControllerOptions struct {
	// ApplicationImagesPullPolicy defines how application container images should be pulled
	ApplicationImagesPullPolicy corev1.PullPolicy

	// Registry is the prefix to use for all application images
	ApplicationImagesRegistry string

	// Flag to indicate whether to watch traefik resource (for AccessStrategy)
	// Deprecated: Use ResourceWatches instead
	WatchTraefik bool

	// ResourceWatches defines custom Group-Version-Kind resources to watch
	ResourceWatches []GVKWatch

	// EnableWorkspacePodWatching controls whether workspace pod events should be watched
	EnableWorkspacePodWatching bool

	// DefaultTemplateNamespace is the default namespace for WorkspaceTemplate resolution
	// when templateRef.namespace is not specified
	DefaultTemplateNamespace string
}

// WorkspaceReconciler reconciles a Workspace object
type WorkspaceReconciler struct {
	client.Client
	Scheme          *runtime.Scheme
	stateMachine    *StateMachine
	statusManager   *StatusManager
	podEventHandler *PodEventHandler
	options         WorkspaceControllerOptions
}

// SetStateMachine sets the state machine for testing purposes
func (r *WorkspaceReconciler) SetStateMachine(sm *StateMachine) {
	r.stateMachine = sm
}

// +kubebuilder:rbac:groups=workspace.jupyter.org,resources=*,verbs=get;list;watch;create;update;patch;delete
// +kubebuilder:rbac:groups=workspace.jupyter.org,resources=workspaces/finalizers,verbs=update
// +kubebuilder:rbac:groups="",resources=services,verbs=get;list;watch;create;update;patch;delete
// +kubebuilder:rbac:groups=apps,resources=deployments,verbs=get;list;watch;create;update;patch;delete
// +kubebuilder:rbac:groups="",resources=pods;serviceaccounts,verbs=get;list;watch
// +kubebuilder:rbac:groups="",resources=pods/exec,verbs=create
// +kubebuilder:rbac:groups="",resources=events,verbs=get;list;watch
// +kubebuilder:rbac:groups="",resources=persistentvolumeclaims,verbs=get;list;watch;create;update;patch;delete
// +kubebuilder:rbac:groups=traefik.io,resources=ingressroutes,verbs=get;list;watch;create;update;patch;delete
// +kubebuilder:rbac:groups=traefik.io,resources=middlewares,verbs=get;list;watch;create;update;patch;delete
// +kubebuilder:rbac:groups="",resources=events,verbs=create;patch

// Reconcile is part of the main kubernetes reconciliation loop which aims to
// move the current state of the cluster closer to the desired state.
// For more details, check Reconcile and its Result here:
// - https://pkg.go.dev/sigs.k8s.io/controller-runtime@v0.21.0/pkg/reconcile
func (r *WorkspaceReconciler) Reconcile(ctx context.Context, req ctrl.Request) (ctrl.Result, error) {
	logger := logf.FromContext(ctx)
	logger.Info("Starting reconciliation", "workspace", req.NamespacedName)

	// Fetch the Workspace instance
	workspace, err := r.getWorkspace(ctx, req)
	if err != nil {
		if errors.IsNotFound(err) {
			logger.Info("Workspace not found, assuming deleted")
			return ctrl.Result{}, nil
		}
		logger.Error(err, "Failed to get Workspace")
		return ctrl.Result{}, err
	}

	// Handle deletion if DeletionTimestamp is set
	if !workspace.DeletionTimestamp.IsZero() {
		return r.stateMachine.ReconcileDeletion(ctx, workspace)
	}

	// Add finalizer if missing (for new workspaces)
	if !controllerutil.ContainsFinalizer(workspace, WorkspaceFinalizerName) {
		logger.Info("Adding finalizer to workspace")
		controllerutil.AddFinalizer(workspace, WorkspaceFinalizerName)
		if err := r.Update(ctx, workspace); err != nil {
			logger.Error(err, "Failed to add finalizer")
			return ctrl.Result{}, err
		}
		return ctrl.Result{Requeue: true}, nil
	}

<<<<<<< HEAD
	// Ensure template label is set if workspace uses a template
	if workspace.Spec.TemplateRef != nil && workspace.Spec.TemplateRef.Name != "" {
		if workspace.Labels == nil {
			workspace.Labels = make(map[string]string)
		}
		expectedLabel := "workspace.jupyter.org/template"
		if workspace.Labels[expectedLabel] != workspace.Spec.TemplateRef.Name {
			logger.Info("Adding template label to workspace", "template", workspace.Spec.TemplateRef.Name)
			workspace.Labels[expectedLabel] = workspace.Spec.TemplateRef.Name
=======
	// Ensure template labels are set or removed based on templateRef
	if workspace.Spec.TemplateRef != nil && workspace.Spec.TemplateRef.Name != "" {
		// Template is referenced - ensure both labels are set
		if workspace.Labels == nil {
			workspace.Labels = make(map[string]string)
		}

		templateName := workspace.Spec.TemplateRef.Name
		templateNamespace := workspaceutil.GetTemplateRefNamespace(workspace)

		needsUpdate := false
		if workspace.Labels[workspaceutil.LabelWorkspaceTemplate] != templateName {
			workspace.Labels[workspaceutil.LabelWorkspaceTemplate] = templateName
			needsUpdate = true
		}
		if workspace.Labels[workspaceutil.LabelWorkspaceTemplateNamespace] != templateNamespace {
			workspace.Labels[workspaceutil.LabelWorkspaceTemplateNamespace] = templateNamespace
			needsUpdate = true
		}

		if needsUpdate {
			logger.Info("Adding/updating template labels",
				"template", templateName,
				"templateNamespace", templateNamespace)
>>>>>>> e1782d7f
			if err := r.Update(ctx, workspace); err != nil {
				logger.Error(err, "Failed to update workspace with template labels")
				return ctrl.Result{}, err
			}
			logger.Info("Successfully updated template labels")
			// Requeue to process with updated labels
			return ctrl.Result{Requeue: true}, nil
		}
	} else {
		// Template is not referenced - ensure labels are removed
		if workspace.Labels != nil {
			needsUpdate := false
			if _, hasTemplateLabel := workspace.Labels[workspaceutil.LabelWorkspaceTemplate]; hasTemplateLabel {
				delete(workspace.Labels, workspaceutil.LabelWorkspaceTemplate)
				needsUpdate = true
			}
			if _, hasNamespaceLabel := workspace.Labels[workspaceutil.LabelWorkspaceTemplateNamespace]; hasNamespaceLabel {
				delete(workspace.Labels, workspaceutil.LabelWorkspaceTemplateNamespace)
				needsUpdate = true
			}

			if needsUpdate {
				logger.Info("Removing template labels (no template reference)")
				if err := r.Update(ctx, workspace); err != nil {
					logger.Error(err, "Failed to remove template labels")
					return ctrl.Result{}, err
				}
				logger.Info("Successfully removed template labels")
				// Requeue to process with updated labels
				return ctrl.Result{Requeue: true}, nil
			}
		}
	}

	// Delegate to state machine for business logic
	result, err := r.stateMachine.ReconcileDesiredState(ctx, workspace)
	if err != nil {
		logger.Error(err, "Failed to reconcile desired state")
		return ctrl.Result{}, err
	}

	return result, nil
}

// SetupWithManager sets up the controller with the Manager.
func (r *WorkspaceReconciler) SetupWithManager(mgr ctrl.Manager) error {
	builder := ctrl.NewControllerManagedBy(mgr).
		For(&workspacev1alpha1.Workspace{}).
		Named("workspace").
		// Watch for standard Kubernetes resources
		Owns(&appsv1.Deployment{}).
		Owns(&corev1.Service{}).
		Owns(&corev1.PersistentVolumeClaim{})

	// Conditionally watch pods based on configuration
	if r.options.EnableWorkspacePodWatching {
		builder.Watches(
			&corev1.Pod{},
			handler.EnqueueRequestsFromMapFunc(r.podEventHandler.HandleWorkspacePodEvents),
			builderPkg.WithPredicates(predicate.NewPredicateFuncs(func(obj client.Object) bool {
				// Only watch pods with workspace labels
				_, hasWorkspace := obj.GetLabels()[workspaceutil.LabelWorkspaceName]
				return hasWorkspace
			})),
		)

		// Also watch Events to detect preemption
		builder.Watches(
			&corev1.Event{},
			handler.EnqueueRequestsFromMapFunc(r.podEventHandler.HandleKubernetesEvents),
			builderPkg.WithPredicates(predicate.NewPredicateFuncs(func(obj client.Object) bool {
				// Only watch preemption-related events to avoid processing all events
				event, ok := obj.(*corev1.Event)
				if !ok {
					return false
				}
				// Handle both workload preemption events and pod stopped events due to preemption
				return (event.InvolvedObject.Kind == KindPod &&
					event.Reason == "Stopped" &&
					strings.Contains(event.Message, "Preempted")) ||
					(event.Reason == "Preempted")
			})),
		)
	}

	// Optional traefik configuration (backward compatibility)
	if r.options.WatchTraefik {
		// Create an IngressRoute unstructured object for watching
		ingressRouteGVK := &unstructured.Unstructured{}
		ingressRouteGVK.SetAPIVersion("traefik.io/v1alpha1")
		ingressRouteGVK.SetKind("IngressRoute")

		// Create a Middleware unstructured object for watching
		middlewareGVK := &unstructured.Unstructured{}
		middlewareGVK.SetAPIVersion("traefik.io/v1alpha1")
		middlewareGVK.SetKind("Middleware")

		builder.Owns(ingressRouteGVK).Owns(middlewareGVK)
	}

	// Add additional resource watches from ResourceWatches config
	for _, gvk := range r.options.ResourceWatches {
		obj := &unstructured.Unstructured{}

		var apiVersion string
		if gvk.Group == "" {
			// Core API group
			apiVersion = gvk.Version
		} else {
			apiVersion = gvk.Group + "/" + gvk.Version
		}

		obj.SetAPIVersion(apiVersion)
		obj.SetKind(gvk.Kind)
		builder.Owns(obj)
	}

	return builder.Complete(r)
}

// SetupWorkspaceController sets up the controller with the Manager and specified options
func SetupWorkspaceController(mgr mngr.Manager, options WorkspaceControllerOptions) error {
	k8sClient := mgr.GetClient()
	scheme := mgr.GetScheme()

	// Create managers
	statusManager := NewStatusManager(k8sClient)
	resourceManager := NewResourceManager(
		k8sClient,
		scheme,
		NewDeploymentBuilder(scheme, options, k8sClient),
		NewServiceBuilder(scheme),
		NewPVCBuilder(scheme),
		NewAccessResourcesBuilder(),
		statusManager,
	)

	// Create state machine
	eventRecorder := mgr.GetEventRecorderFor("workspace-controller")
	idleChecker := NewWorkspaceIdleChecker(k8sClient)
	stateMachine := NewStateMachine(resourceManager, statusManager, eventRecorder, idleChecker)

	// Create pod event handler
	podEventHandler := NewPodEventHandler(k8sClient, resourceManager)

	// Create reconciler with dependencies
	reconciler := &WorkspaceReconciler{
		Client:          k8sClient,
		Scheme:          scheme,
		stateMachine:    stateMachine,
		statusManager:   statusManager,
		podEventHandler: podEventHandler,
		options:         options,
	}

	return reconciler.SetupWithManager(mgr)
}

// getWorkspace retrieves the Workspace resource
func (r *WorkspaceReconciler) getWorkspace(ctx context.Context, req ctrl.Request) (*workspacev1alpha1.Workspace, error) {
	workspace := &workspacev1alpha1.Workspace{}
	err := r.Get(ctx, req.NamespacedName, workspace)
	return workspace, err
}<|MERGE_RESOLUTION|>--- conflicted
+++ resolved
@@ -129,17 +129,6 @@
 		return ctrl.Result{Requeue: true}, nil
 	}
 
-<<<<<<< HEAD
-	// Ensure template label is set if workspace uses a template
-	if workspace.Spec.TemplateRef != nil && workspace.Spec.TemplateRef.Name != "" {
-		if workspace.Labels == nil {
-			workspace.Labels = make(map[string]string)
-		}
-		expectedLabel := "workspace.jupyter.org/template"
-		if workspace.Labels[expectedLabel] != workspace.Spec.TemplateRef.Name {
-			logger.Info("Adding template label to workspace", "template", workspace.Spec.TemplateRef.Name)
-			workspace.Labels[expectedLabel] = workspace.Spec.TemplateRef.Name
-=======
 	// Ensure template labels are set or removed based on templateRef
 	if workspace.Spec.TemplateRef != nil && workspace.Spec.TemplateRef.Name != "" {
 		// Template is referenced - ensure both labels are set
@@ -164,7 +153,6 @@
 			logger.Info("Adding/updating template labels",
 				"template", templateName,
 				"templateNamespace", templateNamespace)
->>>>>>> e1782d7f
 			if err := r.Update(ctx, workspace); err != nil {
 				logger.Error(err, "Failed to update workspace with template labels")
 				return ctrl.Result{}, err
