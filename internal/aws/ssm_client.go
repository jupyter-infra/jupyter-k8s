--- conflicted
+++ resolved
@@ -114,16 +114,12 @@
 }
 
 // StartSession starts an SSM session for the given instance with specified document
-<<<<<<< HEAD
 func (c *SSMClient) StartSession(ctx context.Context, instanceID, documentName, port string) (*SessionInfo, error) {
-=======
-func (c *SSMClient) StartSession(ctx context.Context, instanceID, documentName string) (*SessionInfo, error) {
 	// Check active session count before starting new session
 	if err := c.checkNumActiveSessions(ctx, instanceID); err != nil {
 		return nil, err
 	}
 
->>>>>>> 3a2df18c
 	input := &ssm.StartSessionInput{
 		Target:       &instanceID,
 		DocumentName: aws.String(documentName),
