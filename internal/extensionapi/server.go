// Package extensionapi provides extension API server functionality.
package extensionapi

import (
	"context"
	"fmt"
	"net/http"
	"strings"
	"time"

	"github.com/go-logr/logr"
	"github.com/jupyter-ai-contrib/jupyter-k8s/internal/aws"
	"github.com/jupyter-ai-contrib/jupyter-k8s/internal/jwt"
	"k8s.io/apimachinery/pkg/runtime"
	"k8s.io/apimachinery/pkg/runtime/serializer"
	genericapiserver "k8s.io/apiserver/pkg/server"
	"k8s.io/apiserver/pkg/server/mux"
	genericoptions "k8s.io/apiserver/pkg/server/options"
	"k8s.io/apiserver/pkg/util/compatibility"
	"k8s.io/client-go/kubernetes"
	v1 "k8s.io/client-go/kubernetes/typed/authorization/v1"
	ctrl "sigs.k8s.io/controller-runtime"
	"sigs.k8s.io/controller-runtime/pkg/client"
	"sigs.k8s.io/controller-runtime/pkg/log"
)

var (
	setupLog = log.Log.WithName("extension-api-server")
	scheme   = runtime.NewScheme()
	codecs   = serializer.NewCodecFactory(scheme)
)

// ExtensionServer represents the extension API HTTP server
type ExtensionServer struct {
	config        *ExtensionConfig
	k8sClient     client.Client
	sarClient     v1.SubjectAccessReviewInterface
	jwtManager    jwt.Signer
	logger        *logr.Logger
	genericServer *genericapiserver.GenericAPIServer
	routes        map[string]func(http.ResponseWriter, *http.Request)
	mux           *mux.PathRecorderMux
}

// NewExtensionServer creates a new extension API server using GenericAPIServer
func NewExtensionServer(
	genericServer *genericapiserver.GenericAPIServer,
	config *ExtensionConfig,
	logger *logr.Logger,
	k8sClient client.Client,
	sarClient v1.SubjectAccessReviewInterface,
	jwtManager jwt.Signer) *ExtensionServer {

	server := &ExtensionServer{
		config:        config,
		logger:        logger,
		k8sClient:     k8sClient,
		sarClient:     sarClient,
		jwtManager:    jwtManager,
		routes:        make(map[string]func(http.ResponseWriter, *http.Request)),
		genericServer: genericServer,
		mux:           genericServer.Handler.NonGoRestfulMux,
	}

	return server
}

// loggerMiddleware wraps an http.Handler and adds a logger to the request context
func (s *ExtensionServer) loggerMiddleware(next http.HandlerFunc) http.HandlerFunc {
	return func(w http.ResponseWriter, r *http.Request) {
		// Create request-specific logger with path info
		reqLogger := (*s.logger).WithValues(
			"method", r.Method,
			"path", r.URL.Path,
			"remote", r.RemoteAddr,
		)

		// Create new context with logger
		ctx := AddLoggerToContext(r.Context(), reqLogger)

		// Call next handler with the augmented context
		next(w, r.WithContext(ctx))
	}
}

// registerRoute registers a route handler
func (s *ExtensionServer) registerRoute(name string, handler func(http.ResponseWriter, *http.Request)) {
	// Store original handler in routes map
	s.routes[name] = handler

	// Ensure the path starts with a slash
	path := name
	if !strings.HasPrefix(path, "/") {
		path = "/" + path
	}

	// Wrap handler with the logger middleware
	wrappedHandler := s.loggerMiddleware(handler)

	// Register the wrapped handler
	s.mux.HandleFunc(path, wrappedHandler)
}

// registerNamespacedRoutes registers multiple route handlers for resources with namespaces in the URL path
// It efficiently handles paths like "/apis/connection.workspace.jupyter.org/v1alpha1/namespaces/{namespace}/{resource}"
// by registering a single handler for the namespaced path prefix and routing to the appropriate handler
func (s *ExtensionServer) registerNamespacedRoutes(resourceHandlers map[string]func(http.ResponseWriter, *http.Request)) {
	// Store all the resource handlers in the routes map for reference
	basePattern := s.config.ApiPath
	namespacedPathPrefix := basePattern + "/namespaces/"

	// For each resource, store it in the routes map with a descriptive pattern
	for resource, handler := range resourceHandlers {
		pattern := namespacedPathPrefix + "*/" + resource
		s.routes[pattern] = handler
		setupLog.Info("Added namespaced route", "resource", resource, "pattern", pattern)
	}

	// Create a single wrapped handler that will route to the appropriate resource handler
	wrappedHandler := s.loggerMiddleware(func(w http.ResponseWriter, r *http.Request) {
		// Extract namespace from path
		namespace, err := GetNamespaceFromPath(r.URL.Path)
		if err != nil {
			WriteError(w, http.StatusBadRequest, "Invalid or missing namespace in path")
			return
		}

		// Extract the resource name from the path
		// The path format is /apis/group/version/namespaces/namespace/resource
		parts := strings.Split(r.URL.Path, "/")
		if len(parts) < 6 {
			http.NotFound(w, r)
			return
		}

		// The resource should be the last part of the path
		resource := parts[len(parts)-1]

		// Find the handler for this resource
		if handler, ok := resourceHandlers[resource]; ok {
			setupLog.Info("Handling namespaced request",
				"path", r.URL.Path,
				"namespace", namespace,
				"resource", resource)
			handler(w, r)
		} else {
			http.NotFound(w, r)
		}
	})

	// Register the single wrapped handler for the namespaced path prefix
	s.mux.HandlePrefix(namespacedPathPrefix, wrappedHandler)
	setupLog.Info("Registered namespaced routes handler", "pathPrefix", namespacedPathPrefix)
}

// registerAllRoutes register the actual routes to the server
func (s *ExtensionServer) registerAllRoutes() {
	// Register health check route
	s.registerRoute("/health", s.handleHealth)

	// Register API discovery route
	s.registerRoute(s.config.ApiPath, s.handleDiscovery)

	// Register all namespaced routes
	s.registerNamespacedRoutes(map[string]func(http.ResponseWriter, *http.Request){
		"workspaceconnections":   s.HandleConnectionCreate,
		"connectionaccessreview": s.handleConnectionAccessReview,
	})
}

// Start starts the extension API server and implements the controller-runtime's Runnable interface
func (s *ExtensionServer) Start(ctx context.Context) error {
	setupLog.Info("Starting extension API server with GenericAPIServer")

	// Prepare and run the GenericAPIServer
	preparedServer := s.genericServer.PrepareRun()
	return preparedServer.RunWithContext(ctx)
}

// NeedLeaderElection implements the LeaderElectionRunnable interface
// This indicates this runnable doesn't need to be a leader to run
func (s *ExtensionServer) NeedLeaderElection() bool {
	return false
}

// createJWTManager creates a JWT manager from config (placeholder for KMS-based JWT)
func createJWTManager(config *ExtensionConfig) (jwt.Signer, error) {
	if config.KMSKeyID == "" {
		return nil, fmt.Errorf("KMS key ID is required")
	}
	// This would normally create a KMS-based JWT manager
	// For now, return the KMS JWT manager creation
	return createKMSJWTManager(config)
}

// createSARClient creates a SubjectAccessReview client from manager
func createSARClient(mgr ctrl.Manager) (v1.SubjectAccessReviewInterface, error) {
	k8sClientset, err := kubernetes.NewForConfig(mgr.GetConfig())
	if err != nil {
		return nil, fmt.Errorf("failed to instantiate the sar client: %w", err)
	}
	return k8sClientset.AuthorizationV1().SubjectAccessReviews(), nil
}

// createRecommendedOptions creates GenericAPIServer options from config
func createRecommendedOptions(config *ExtensionConfig) *genericoptions.RecommendedOptions {
	recommendedOptions := genericoptions.NewRecommendedOptions(
		"/unused",
		nil, // No codec needed for our simple case
	)

	// Configure port and certificates
	recommendedOptions.SecureServing.BindPort = config.ServerPort
	recommendedOptions.SecureServing.ServerCert.CertDirectory = ""
	recommendedOptions.SecureServing.ServerCert.CertKey.CertFile = config.CertPath
	recommendedOptions.SecureServing.ServerCert.CertKey.KeyFile = config.KeyPath
	recommendedOptions.SecureServing.ServerCert.PairName = "tls"

	return recommendedOptions
}

// createGenericAPIServer creates a GenericAPIServer from options
func createGenericAPIServer(recommendedOptions *genericoptions.RecommendedOptions) (*genericapiserver.GenericAPIServer, error) {
	// Create server config
	serverConfig := genericapiserver.NewRecommendedConfig(codecs)
	serverConfig.EffectiveVersion = compatibility.DefaultBuildEffectiveVersion()

	// Apply options to configure authentication automatically
	if err := recommendedOptions.ApplyTo(serverConfig); err != nil {
		return nil, fmt.Errorf("failed to apply recommended options: %w", err)
	}

	// Create GenericAPIServer
	genericServer, err := serverConfig.Complete().New("extension-apiserver", genericapiserver.NewEmptyDelegate())
	if err != nil {
		return nil, fmt.Errorf("failed to create generic API server: %w", err)
	}

	return genericServer, nil
}

// createKMSJWTManager creates a KMS-based JWT manager from config
func createKMSJWTManager(config *ExtensionConfig) (jwt.Signer, error) {
	ctx := context.Background()
	kmsClient, err := aws.NewKMSClient(ctx)
	if err != nil {
		return nil, fmt.Errorf("failed to create KMS client: %w", err)
	}

	jwtManager := aws.NewKMSJWTManager(aws.KMSJWTConfig{
		KMSClient:  kmsClient,
		KeyId:      config.KMSKeyID,
		Issuer:     "jupyter-k8s",
		Audience:   "workspace-ui",
<<<<<<< HEAD
		Expiration: time.Minute * 5, // 24 hour token expiration
=======
		Expiration: time.Minute * 5, // 5 minute bootstrap token expiration
>>>>>>> 3538c68c
	})

	return jwtManager, nil
}

// createExtensionServer creates and configures the extension server
func createExtensionServer(genericServer *genericapiserver.GenericAPIServer, config *ExtensionConfig, logger *logr.Logger, k8sClient client.Client, sarClient v1.SubjectAccessReviewInterface, jwtManager jwt.Signer) *ExtensionServer {
	server := NewExtensionServer(genericServer, config, logger, k8sClient, sarClient, jwtManager)
	server.registerAllRoutes()
	return server
}

// addServerToManager adds the server to the controller manager
func addServerToManager(mgr ctrl.Manager, server *ExtensionServer) error {
	if err := mgr.Add(server); err != nil {
		return fmt.Errorf("failed to add extension API server to manager: %w", err)
	}
	return nil
}
// SetupExtensionAPIServerWithManager sets up the extension API server and adds it to the manager
func SetupExtensionAPIServerWithManager(mgr ctrl.Manager, config *ExtensionConfig) error {
	// Use the config or create a default config
	if config == nil {
		config = NewConfig()
	}

	logger := mgr.GetLogger().WithName("extension-api")

	// Create JWT manager
	jwtManager, err := createJWTManager(config)
	if err != nil {
		return err
	}

	// Create SAR client
	sarClient, err := createSARClient(mgr)
	if err != nil {
		return err
	}

	// Create GenericAPIServer
	recommendedOptions := createRecommendedOptions(config)
	genericServer, err := createGenericAPIServer(recommendedOptions)
	if err != nil {
		return err
	}

	// Create and configure extension server
	server := createExtensionServer(genericServer, config, &logger, mgr.GetClient(), sarClient, jwtManager)

	// Add server to manager
	return addServerToManager(mgr, server)
}<|MERGE_RESOLUTION|>--- conflicted
+++ resolved
@@ -252,11 +252,7 @@
 		KeyId:      config.KMSKeyID,
 		Issuer:     "jupyter-k8s",
 		Audience:   "workspace-ui",
-<<<<<<< HEAD
-		Expiration: time.Minute * 5, // 24 hour token expiration
-=======
 		Expiration: time.Minute * 5, // 5 minute bootstrap token expiration
->>>>>>> 3538c68c
 	})
 
 	return jwtManager, nil
