--- conflicted
+++ resolved
@@ -251,20 +251,12 @@
 	}
 
 	jwtManager := aws.NewKMSJWTManager(aws.KMSJWTConfig{
-<<<<<<< HEAD
-		KMSClient:         kmsClient,
-		KeyId:             config.KMSKeyID,
-		Issuer:            "jupyter-k8s",
-		Audience:          "workspace-ui",
-		Expiration:        time.Hour * 24,
-		EncryptionContext: nil,
-=======
 		KMSClient:  kmsClient,
 		KeyId:      config.KMSKeyID,
 		Issuer:     "jupyter-k8s",
 		Audience:   "workspace-ui",
 		Expiration: time.Minute * 5, // 5 minute bootstrap token expiration
->>>>>>> 3538c68c
+		EncryptionContext: nil,
 	})
 
 	// Create server with config
