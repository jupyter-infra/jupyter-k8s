// Package extensionapi provides extension API server functionality.
package extensionapi

import (
	"context"
	"fmt"
	"net/http"
	"strings"
	"time"

	"github.com/go-logr/logr"
	"github.com/jupyter-ai-contrib/jupyter-k8s/internal/aws"
	"github.com/jupyter-ai-contrib/jupyter-k8s/internal/jwt"
	"k8s.io/apimachinery/pkg/runtime"
	"k8s.io/apimachinery/pkg/runtime/serializer"
	genericapiserver "k8s.io/apiserver/pkg/server"
	"k8s.io/apiserver/pkg/server/mux"
	genericoptions "k8s.io/apiserver/pkg/server/options"
	"k8s.io/apiserver/pkg/util/compatibility"
	"k8s.io/client-go/kubernetes"
	v1 "k8s.io/client-go/kubernetes/typed/authorization/v1"
	ctrl "sigs.k8s.io/controller-runtime"
	"sigs.k8s.io/controller-runtime/pkg/client"
	"sigs.k8s.io/controller-runtime/pkg/log"
)

var (
	setupLog = log.Log.WithName("extension-api-server")
	scheme   = runtime.NewScheme()
	codecs   = serializer.NewCodecFactory(scheme)
)

// ExtensionServer represents the extension API HTTP server
type ExtensionServer struct {
	config        *ExtensionConfig
	k8sClient     client.Client
	sarClient     v1.SubjectAccessReviewInterface
<<<<<<< HEAD
	jwtManager    jwt.Signer
	logger        *logr.Logger
	genericServer *genericapiserver.GenericAPIServer
	routes        map[string]func(http.ResponseWriter, *http.Request)
	mux           *mux.PathRecorderMux
=======
	signerFactory jwt.SignerFactory
	logger        *logr.Logger
	httpServer    interface {
		ListenAndServe() error
		ListenAndServeTLS(certFile, keyFile string) error
		Shutdown(ctx context.Context) error
	}
	routes map[string]func(http.ResponseWriter, *http.Request)
	mux    *http.ServeMux
>>>>>>> e2b9242f
}

// NewExtensionServer creates a new extension API server using GenericAPIServer
func NewExtensionServer(
	genericServer *genericapiserver.GenericAPIServer,
	config *ExtensionConfig,
	logger *logr.Logger,
	k8sClient client.Client,
	sarClient v1.SubjectAccessReviewInterface,
<<<<<<< HEAD
	jwtManager jwt.Signer) *ExtensionServer {
=======
	signerFactory jwt.SignerFactory) *ExtensionServer {
	mux := http.NewServeMux()
>>>>>>> e2b9242f

	server := &ExtensionServer{
		config:        config,
		logger:        logger,
		k8sClient:     k8sClient,
		sarClient:     sarClient,
<<<<<<< HEAD
		jwtManager:    jwtManager,
		routes:        make(map[string]func(http.ResponseWriter, *http.Request)),
		genericServer: genericServer,
		mux:           genericServer.Handler.NonGoRestfulMux,
=======
		signerFactory: signerFactory,
		routes:        make(map[string]func(http.ResponseWriter, *http.Request)),
		mux:           mux,
		httpServer: &http.Server{
			Addr:         fmt.Sprintf(":%d", config.ServerPort),
			Handler:      mux,
			ReadTimeout:  time.Duration(config.ReadTimeoutSeconds) * time.Second,
			WriteTimeout: time.Duration(config.WriteTimeoutSeconds) * time.Second,
		},
>>>>>>> e2b9242f
	}

	return server
}

// loggerMiddleware wraps an http.Handler and adds a logger to the request context
func (s *ExtensionServer) loggerMiddleware(next http.HandlerFunc) http.HandlerFunc {
	return func(w http.ResponseWriter, r *http.Request) {
		// Create request-specific logger with path info
		reqLogger := (*s.logger).WithValues(
			"method", r.Method,
			"path", r.URL.Path,
			"remote", r.RemoteAddr,
		)

		// Create new context with logger
		ctx := AddLoggerToContext(r.Context(), reqLogger)

		// Call next handler with the augmented context
		next(w, r.WithContext(ctx))
	}
}

// registerRoute registers a route handler
func (s *ExtensionServer) registerRoute(name string, handler func(http.ResponseWriter, *http.Request)) {
	// Store original handler in routes map
	s.routes[name] = handler

	// Ensure the path starts with a slash
	path := name
	if !strings.HasPrefix(path, "/") {
		path = "/" + path
	}

	// Wrap handler with the logger middleware
	wrappedHandler := s.loggerMiddleware(handler)

	// Register the wrapped handler
	s.mux.HandleFunc(path, wrappedHandler)
}

// registerNamespacedRoutes registers multiple route handlers for resources with namespaces in the URL path
// It efficiently handles paths like "/apis/connection.workspace.jupyter.org/v1alpha1/namespaces/{namespace}/{resource}"
// by registering a single handler for the namespaced path prefix and routing to the appropriate handler
func (s *ExtensionServer) registerNamespacedRoutes(resourceHandlers map[string]func(http.ResponseWriter, *http.Request)) {
	// Store all the resource handlers in the routes map for reference
	basePattern := s.config.ApiPath
	namespacedPathPrefix := basePattern + "/namespaces/"

	// For each resource, store it in the routes map with a descriptive pattern
	for resource, handler := range resourceHandlers {
		pattern := namespacedPathPrefix + "*/" + resource
		s.routes[pattern] = handler
		setupLog.Info("Added namespaced route", "resource", resource, "pattern", pattern)
	}

	// Create a single wrapped handler that will route to the appropriate resource handler
	wrappedHandler := s.loggerMiddleware(func(w http.ResponseWriter, r *http.Request) {
		// Extract namespace from path
		namespace, err := GetNamespaceFromPath(r.URL.Path)
		if err != nil {
			WriteError(w, http.StatusBadRequest, "Invalid or missing namespace in path")
			return
		}

		// Extract the resource name from the path
		// The path format is /apis/group/version/namespaces/namespace/resource
		parts := strings.Split(r.URL.Path, "/")
		if len(parts) < 6 {
			http.NotFound(w, r)
			return
		}

		// The resource should be the last part of the path
		resource := parts[len(parts)-1]

		// Find the handler for this resource
		if handler, ok := resourceHandlers[resource]; ok {
			setupLog.Info("Handling namespaced request",
				"path", r.URL.Path,
				"namespace", namespace,
				"resource", resource)
			handler(w, r)
		} else {
			http.NotFound(w, r)
		}
	})

	// Register the single wrapped handler for the namespaced path prefix
	s.mux.HandlePrefix(namespacedPathPrefix, wrappedHandler)
	setupLog.Info("Registered namespaced routes handler", "pathPrefix", namespacedPathPrefix)
}

// registerAllRoutes register the actual routes to the server
func (s *ExtensionServer) registerAllRoutes() {
	// Register health check route
	s.registerRoute("/health", s.handleHealth)

	// Register API discovery route
	s.registerRoute(s.config.ApiPath, s.handleDiscovery)

	// Register all namespaced routes
	s.registerNamespacedRoutes(map[string]func(http.ResponseWriter, *http.Request){
		"workspaceconnections":   s.HandleConnectionCreate,
		"connectionaccessreview": s.handleConnectionAccessReview,
	})
}

// Start starts the extension API server and implements the controller-runtime's Runnable interface
func (s *ExtensionServer) Start(ctx context.Context) error {
	setupLog.Info("Starting extension API server with GenericAPIServer")

	// Prepare and run the GenericAPIServer
	preparedServer := s.genericServer.PrepareRun()
	return preparedServer.RunWithContext(ctx)
}

// NeedLeaderElection implements the LeaderElectionRunnable interface
// This indicates this runnable doesn't need to be a leader to run
func (s *ExtensionServer) NeedLeaderElection() bool {
	return false
}

// createJWTManager creates a JWT manager from config (placeholder for KMS-based JWT)
func createJWTManager(config *ExtensionConfig) (jwt.Signer, error) {
	// This would normally create a KMS-based JWT manager
	// For now, return the KMS JWT manager creation
	return createKMSJWTManager(config)
}

// createSARClient creates a SubjectAccessReview client from manager
func createSARClient(mgr ctrl.Manager) (v1.SubjectAccessReviewInterface, error) {
	k8sClientset, err := kubernetes.NewForConfig(mgr.GetConfig())
	if err != nil {
		return nil, fmt.Errorf("failed to instantiate the sar client: %w", err)
	}
	return k8sClientset.AuthorizationV1().SubjectAccessReviews(), nil
}

// createRecommendedOptions creates GenericAPIServer options from config
func createRecommendedOptions(config *ExtensionConfig) *genericoptions.RecommendedOptions {
	recommendedOptions := genericoptions.NewRecommendedOptions(
		"/unused",
		nil, // No codec needed for our simple case
	)

	// Configure port and certificates
	recommendedOptions.SecureServing.BindPort = config.ServerPort
	recommendedOptions.SecureServing.ServerCert.CertDirectory = ""
	recommendedOptions.SecureServing.ServerCert.CertKey.CertFile = config.CertPath
	recommendedOptions.SecureServing.ServerCert.CertKey.KeyFile = config.KeyPath
	recommendedOptions.SecureServing.ServerCert.PairName = "tls"

	return recommendedOptions
}

// createGenericAPIServer creates a GenericAPIServer from options
func createGenericAPIServer(recommendedOptions *genericoptions.RecommendedOptions) (*genericapiserver.GenericAPIServer, error) {
	// Create server config
	serverConfig := genericapiserver.NewRecommendedConfig(codecs)
	serverConfig.EffectiveVersion = compatibility.DefaultBuildEffectiveVersion()

	// Apply options to configure authentication automatically
	if err := recommendedOptions.ApplyTo(serverConfig); err != nil {
		return nil, fmt.Errorf("failed to apply recommended options: %w", err)
	}

	// Create GenericAPIServer
	genericServer, err := serverConfig.Complete().New("extension-apiserver", genericapiserver.NewEmptyDelegate())
	if err != nil {
		return nil, fmt.Errorf("failed to create generic API server: %w", err)
	}

<<<<<<< HEAD
	return genericServer, nil
}

// createKMSJWTManager creates a KMS-based JWT manager from config
func createKMSJWTManager(config *ExtensionConfig) (jwt.Signer, error) {
=======
	// Create KMS client and signer factory
>>>>>>> e2b9242f
	ctx := context.Background()
	kmsClient, err := aws.NewKMSClient(ctx)
	if err != nil {
		return nil, fmt.Errorf("failed to create KMS client: %w", err)
	}

<<<<<<< HEAD
	jwtManager := aws.NewKMSJWTManager(aws.KMSJWTConfig{
		KMSClient:  kmsClient,
		KeyId:      config.KMSKeyID,
		Issuer:     "jupyter-k8s",
		Audience:   "workspace-users", // todo make this configurable
		Expiration: time.Minute * 5,   // 5 minute bootstrap token expiration
	})

	return jwtManager, nil
}

// createExtensionServer creates and configures the extension server
func createExtensionServer(genericServer *genericapiserver.GenericAPIServer, config *ExtensionConfig, logger *logr.Logger, k8sClient client.Client, sarClient v1.SubjectAccessReviewInterface, jwtManager jwt.Signer) *ExtensionServer {
	server := NewExtensionServer(genericServer, config, logger, k8sClient, sarClient, jwtManager)
=======
	signerFactory := aws.NewAWSSignerFactory(kmsClient, config.KMSKeyID, time.Minute*5)

	// Create server with config
	server := newExtensionServer(config, &logger, k8sClient, sarClient, signerFactory)
>>>>>>> e2b9242f
	server.registerAllRoutes()
	return server
}

// addServerToManager adds the server to the controller manager
func addServerToManager(mgr ctrl.Manager, server *ExtensionServer) error {
	if err := mgr.Add(server); err != nil {
		return fmt.Errorf("failed to add extension API server to manager: %w", err)
	}
	return nil
}

// SetupExtensionAPIServerWithManager sets up the extension API server and adds it to the manager
func SetupExtensionAPIServerWithManager(mgr ctrl.Manager, config *ExtensionConfig) error {
	// Use the config or create a default config
	if config == nil {
		config = NewConfig()
	}

	logger := mgr.GetLogger().WithName("extension-api")

	// Create JWT manager
	jwtManager, err := createJWTManager(config)
	if err != nil {
		return err
	}

	// Create SAR client
	sarClient, err := createSARClient(mgr)
	if err != nil {
		return err
	}

	// Create GenericAPIServer
	recommendedOptions := createRecommendedOptions(config)
	genericServer, err := createGenericAPIServer(recommendedOptions)
	if err != nil {
		return err
	}

	// Create and configure extension server
	server := createExtensionServer(genericServer, config, &logger, mgr.GetClient(), sarClient, jwtManager)

	// Add server to manager
	return addServerToManager(mgr, server)
}<|MERGE_RESOLUTION|>--- conflicted
+++ resolved
@@ -35,23 +35,11 @@
 	config        *ExtensionConfig
 	k8sClient     client.Client
 	sarClient     v1.SubjectAccessReviewInterface
-<<<<<<< HEAD
-	jwtManager    jwt.Signer
+	signerFactory    jwt.SignerFactory
 	logger        *logr.Logger
 	genericServer *genericapiserver.GenericAPIServer
 	routes        map[string]func(http.ResponseWriter, *http.Request)
 	mux           *mux.PathRecorderMux
-=======
-	signerFactory jwt.SignerFactory
-	logger        *logr.Logger
-	httpServer    interface {
-		ListenAndServe() error
-		ListenAndServeTLS(certFile, keyFile string) error
-		Shutdown(ctx context.Context) error
-	}
-	routes map[string]func(http.ResponseWriter, *http.Request)
-	mux    *http.ServeMux
->>>>>>> e2b9242f
 }
 
 // NewExtensionServer creates a new extension API server using GenericAPIServer
@@ -61,34 +49,17 @@
 	logger *logr.Logger,
 	k8sClient client.Client,
 	sarClient v1.SubjectAccessReviewInterface,
-<<<<<<< HEAD
-	jwtManager jwt.Signer) *ExtensionServer {
-=======
 	signerFactory jwt.SignerFactory) *ExtensionServer {
-	mux := http.NewServeMux()
->>>>>>> e2b9242f
 
 	server := &ExtensionServer{
 		config:        config,
 		logger:        logger,
 		k8sClient:     k8sClient,
 		sarClient:     sarClient,
-<<<<<<< HEAD
-		jwtManager:    jwtManager,
+		signerFactory: signerFactory,
 		routes:        make(map[string]func(http.ResponseWriter, *http.Request)),
 		genericServer: genericServer,
 		mux:           genericServer.Handler.NonGoRestfulMux,
-=======
-		signerFactory: signerFactory,
-		routes:        make(map[string]func(http.ResponseWriter, *http.Request)),
-		mux:           mux,
-		httpServer: &http.Server{
-			Addr:         fmt.Sprintf(":%d", config.ServerPort),
-			Handler:      mux,
-			ReadTimeout:  time.Duration(config.ReadTimeoutSeconds) * time.Second,
-			WriteTimeout: time.Duration(config.WriteTimeoutSeconds) * time.Second,
-		},
->>>>>>> e2b9242f
 	}
 
 	return server
@@ -262,42 +233,24 @@
 		return nil, fmt.Errorf("failed to create generic API server: %w", err)
 	}
 
-<<<<<<< HEAD
 	return genericServer, nil
 }
 
-// createKMSJWTManager creates a KMS-based JWT manager from config
-func createKMSJWTManager(config *ExtensionConfig) (jwt.Signer, error) {
-=======
 	// Create KMS client and signer factory
->>>>>>> e2b9242f
 	ctx := context.Background()
 	kmsClient, err := aws.NewKMSClient(ctx)
 	if err != nil {
 		return nil, fmt.Errorf("failed to create KMS client: %w", err)
 	}
 
-<<<<<<< HEAD
-	jwtManager := aws.NewKMSJWTManager(aws.KMSJWTConfig{
-		KMSClient:  kmsClient,
-		KeyId:      config.KMSKeyID,
-		Issuer:     "jupyter-k8s",
-		Audience:   "workspace-users", // todo make this configurable
-		Expiration: time.Minute * 5,   // 5 minute bootstrap token expiration
-	})
+	signerFactory := aws.NewAWSSignerFactory(kmsClient, config.KMSKeyID, time.Minute*5)
 
 	return jwtManager, nil
 }
 
 // createExtensionServer creates and configures the extension server
 func createExtensionServer(genericServer *genericapiserver.GenericAPIServer, config *ExtensionConfig, logger *logr.Logger, k8sClient client.Client, sarClient v1.SubjectAccessReviewInterface, jwtManager jwt.Signer) *ExtensionServer {
-	server := NewExtensionServer(genericServer, config, logger, k8sClient, sarClient, jwtManager)
-=======
-	signerFactory := aws.NewAWSSignerFactory(kmsClient, config.KMSKeyID, time.Minute*5)
-
-	// Create server with config
-	server := newExtensionServer(config, &logger, k8sClient, sarClient, signerFactory)
->>>>>>> e2b9242f
+	server := NewExtensionServer(genericServer, config, logger, k8sClient, sarClient, signerFactory)
 	server.registerAllRoutes()
 	return server
 }
