--- conflicted
+++ resolved
@@ -209,7 +209,6 @@
 	}
 
 	return connectionv1alpha1.ConnectionTypeVSCodeRemote, url, nil
-<<<<<<< HEAD
 }
 
 // generateWebUIURL generates a Web UI connection URL
@@ -227,6 +226,4 @@
 	}
 
 	return s.CheckWorkspaceAccess(namespace, workspaceName, user, s.logger)
-=======
->>>>>>> 90f7c16d
 }