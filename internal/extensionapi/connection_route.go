// Package extensionapi provides extension API server functionality.
package extensionapi

import (
	"context"
	"encoding/json"
	"fmt"
	"io"
	"net/http"

	connectionv1alpha1 "github.com/jupyter-ai-contrib/jupyter-k8s/api/connection/v1alpha1"
	"github.com/jupyter-ai-contrib/jupyter-k8s/internal/aws"
	"github.com/jupyter-ai-contrib/jupyter-k8s/internal/workspace"
	corev1 "k8s.io/api/core/v1"
	metav1 "k8s.io/apimachinery/pkg/apis/meta/v1"
	"k8s.io/client-go/kubernetes"
	ctrl "sigs.k8s.io/controller-runtime"
)

// noOpPodExec is a no-op implementation of PodExecInterface for connection URL generation
type noOpPodExec struct{}

func (n *noOpPodExec) ExecInPod(ctx context.Context, pod *corev1.Pod, containerName string, cmd []string, stdin string) (string, error) {
	return "", fmt.Errorf("pod exec not supported in connection URL generation")
}

// HandleConnectionCreate handles POST requests to create a connection
func (s *ExtensionServer) HandleConnectionCreate(w http.ResponseWriter, r *http.Request) {
	logger := GetLoggerFromContext(r.Context())

	if r.Method != "POST" {
		logger.Error(nil, "Invalid HTTP method", "method", r.Method)
		WriteError(w, http.StatusBadRequest, "Connection must use POST method")
		return
	}

	// Extract namespace from URL path
	namespace, err := GetNamespaceFromPath(r.URL.Path)
	if err != nil {
		logger.Error(err, "Failed to extract namespace from URL path", "path", r.URL.Path)
		WriteError(w, http.StatusBadRequest, "Invalid URL path")
		return
	}

	// Parse request body
	body, err := io.ReadAll(r.Body)
	if err != nil {
		logger.Error(err, "Failed to read request body")
		WriteError(w, http.StatusBadRequest, "Failed to read request body")
		return
	}

	var req connectionv1alpha1.WorkspaceConnectionRequest
	if err := json.Unmarshal(body, &req); err != nil {
		logger.Error(err, "Failed to parse JSON request body")
		WriteError(w, http.StatusBadRequest, "Invalid JSON")
		return
	}

	// Validate request
	if err := validateWorkspaceConnectionRequest(&req); err != nil {
		logger.Error(err, "Invalid workspace connection request")
		w.Header().Set("Content-Type", "application/json")
		w.WriteHeader(http.StatusBadRequest)
		status := map[string]interface{}{
			"kind":       "Status",
			"apiVersion": "v1",
			"status":     "Failure",
			"message":    err.Error(),
			"code":       http.StatusBadRequest,
		}
		json.NewEncoder(w).Encode(status)
		return
	}

	// Check if CLUSTER_ID is configured early for VSCode connections
	if req.Spec.WorkspaceConnectionType == connectionv1alpha1.ConnectionTypeVSCodeRemote {
<<<<<<< HEAD
		if s.config.EKSClusterARN == "" {
			logger.Error(nil, "CLUSTER_ID environment variable not configured")
			WriteError(w, http.StatusBadRequest, "CLUSTER_ID not configured. Please upgrade helm chart with clusterId parameter")
=======
		if s.config.ClusterId == "" {
			WriteError(w, http.StatusInternalServerError, "CLUSTER_ID not configured. Please set controllerManager.container.env.CLUSTER_ID in helm values")
>>>>>>> 296de417
			return
		}
	}

	logger.Info("Creating workspace connection",
		"namespace", namespace,
		"workspaceName", req.Spec.WorkspaceName,
		"connectionType", req.Spec.WorkspaceConnectionType)

	// TODO: Implement authorization check for private workspaces

	// Generate response based on connection type
	var responseType, responseURL string
	switch req.Spec.WorkspaceConnectionType {
	case connectionv1alpha1.ConnectionTypeVSCodeRemote:
		responseType, responseURL, err = s.generateVSCodeURL(r, req.Spec.WorkspaceName, namespace)
	case connectionv1alpha1.ConnectionTypeWebUI:
		responseType, responseURL, err = s.generateWebUIURL(r, req.Spec.WorkspaceName, namespace)
	default:
		logger.Error(nil, "Invalid workspace connection type", "connectionType", req.Spec.WorkspaceConnectionType)
		WriteError(w, http.StatusBadRequest, "Invalid workspace connection type")
		return
	}

	if err != nil {
		logger.Error(err, "Failed to generate connection URL", "connectionType", req.Spec.WorkspaceConnectionType)
		WriteError(w, http.StatusInternalServerError, err.Error())
		return
	}

	// Create response
	response := connectionv1alpha1.WorkspaceConnectionResponse{
		TypeMeta: metav1.TypeMeta{
			APIVersion: connectionv1alpha1.WorkspaceConnectionAPIVersion,
			Kind:       connectionv1alpha1.WorkspaceConnectionKind,
		},
		ObjectMeta: req.ObjectMeta,
		Spec:       req.Spec,
		Status: connectionv1alpha1.WorkspaceConnectionResponseStatus{
			WorkspaceConnectionType: responseType,
			WorkspaceConnectionURL:  responseURL,
		},
	}

	w.Header().Set("Content-Type", "application/json")
	w.WriteHeader(http.StatusCreated)
	if err := json.NewEncoder(w).Encode(response); err != nil {
		logger.Error(err, "Failed to encode response")
	}
}

// validateWorkspaceConnectionRequest validates the workspace connection request
func validateWorkspaceConnectionRequest(req *connectionv1alpha1.WorkspaceConnectionRequest) error {
	if req.Spec.WorkspaceName == "" {
		return fmt.Errorf("workspaceName is required")
	}

	if req.Spec.WorkspaceConnectionType == "" {
		return fmt.Errorf("workspaceConnectionType is required")
	}

	// Validate connection type against enum
	switch req.Spec.WorkspaceConnectionType {
	case connectionv1alpha1.ConnectionTypeVSCodeRemote, connectionv1alpha1.ConnectionTypeWebUI:
		// Valid types
	default:
		return fmt.Errorf("invalid workspaceConnectionType: %s", req.Spec.WorkspaceConnectionType)
	}

	return nil
}

// generateVSCodeURL generates a VSCode connection URL using SSM remote access strategy
// Returns (connectionType, connectionURL, error)
func (s *ExtensionServer) generateVSCodeURL(r *http.Request, workspaceName, namespace string) (string, string, error) {
	logger := ctrl.Log.WithName("vscode-handler")
<<<<<<< HEAD
	
	// Get cluster ARN from config (already validated earlier)
	eksClusterARN := s.config.EKSClusterARN
=======

	// Get cluster ID from config (already validated earlier)
	clusterId := s.config.ClusterId
>>>>>>> 296de417

	// Get pod UID from workspace name
	config := ctrl.GetConfigOrDie()
	clientset, err := kubernetes.NewForConfig(config)
	if err != nil {
		return "", "", err
	}

	podUID, err := workspace.GetPodUIDFromWorkspaceName(clientset, workspaceName)
	if err != nil {
		logger.Error(err, "Failed to get pod UID", "workspaceName", workspaceName)
		return "", "", err
	}

	logger.Info("Found pod UID for workspace", "workspaceName", workspaceName, "podUID", podUID)

	// Create SSM remote access strategy
	ssmStrategy, err := aws.NewSSMRemoteAccessStrategy(nil, &noOpPodExec{})
	if err != nil {
		return "", "", err
	}

	// Generate VSCode connection URL using SSM strategy
	url, err := ssmStrategy.GenerateVSCodeConnectionURL(r.Context(), workspaceName, namespace, podUID, clusterId)
	if err != nil {
		return "", "", err
	}

	return connectionv1alpha1.ConnectionTypeVSCodeRemote, url, nil
}

// generateWebUIURL generates a Web UI connection URL
// Returns (connectionType, connectionURL, error)
func (s *ExtensionServer) generateWebUIURL(r *http.Request, workspaceName, namespace string) (string, string, error) {
	// TODO: Implement Web UI URL generation with JWT tokens
	return connectionv1alpha1.ConnectionTypeWebUI, "https://placeholder-webui-url.com", nil
}<|MERGE_RESOLUTION|>--- conflicted
+++ resolved
@@ -75,14 +75,9 @@
 
 	// Check if CLUSTER_ID is configured early for VSCode connections
 	if req.Spec.WorkspaceConnectionType == connectionv1alpha1.ConnectionTypeVSCodeRemote {
-<<<<<<< HEAD
-		if s.config.EKSClusterARN == "" {
+		if s.config.ClusterId == "" {
 			logger.Error(nil, "CLUSTER_ID environment variable not configured")
-			WriteError(w, http.StatusBadRequest, "CLUSTER_ID not configured. Please upgrade helm chart with clusterId parameter")
-=======
-		if s.config.ClusterId == "" {
-			WriteError(w, http.StatusInternalServerError, "CLUSTER_ID not configured. Please set controllerManager.container.env.CLUSTER_ID in helm values")
->>>>>>> 296de417
+			WriteError(w, http.StatusBadRequest, "CLUSTER_ID not configured. Please set controllerManager.container.env.CLUSTER_ID in helm values")
 			return
 		}
 	}
@@ -159,15 +154,9 @@
 // Returns (connectionType, connectionURL, error)
 func (s *ExtensionServer) generateVSCodeURL(r *http.Request, workspaceName, namespace string) (string, string, error) {
 	logger := ctrl.Log.WithName("vscode-handler")
-<<<<<<< HEAD
-	
-	// Get cluster ARN from config (already validated earlier)
-	eksClusterARN := s.config.EKSClusterARN
-=======
 
 	// Get cluster ID from config (already validated earlier)
 	clusterId := s.config.ClusterId
->>>>>>> 296de417
 
 	// Get pod UID from workspace name
 	config := ctrl.GetConfigOrDie()
