/*
Copyright 2025.

Licensed under the Apache License, Version 2.0 (the "License");
you may not use this file except in compliance with the License.
You may obtain a copy of the License at

    http://www.apache.org/licenses/LICENSE-2.0

Unless required by applicable law or agreed to in writing, software
distributed under the License is distributed on an "AS IS" BASIS,
WITHOUT WARRANTIES OR CONDITIONS OF ANY KIND, either express or implied.
See the License for the specific language governing permissions and
limitations under the License.
*/

package v1alpha1

import (
	"context"
	"encoding/json"
	"fmt"
	"os"

	"k8s.io/apimachinery/pkg/runtime"
	ctrl "sigs.k8s.io/controller-runtime"
	logf "sigs.k8s.io/controller-runtime/pkg/log"
	"sigs.k8s.io/controller-runtime/pkg/webhook"
	"sigs.k8s.io/controller-runtime/pkg/webhook/admission"

	workspacev1alpha1 "github.com/jupyter-ai-contrib/jupyter-k8s/api/v1alpha1"
	"github.com/jupyter-ai-contrib/jupyter-k8s/internal/controller"
	webhookconst "github.com/jupyter-ai-contrib/jupyter-k8s/internal/webhook"
)

// nolint:unused
// log is for logging in this package.
var workspacelog = logf.Log.WithName("workspace-resource")

func sanitizeUsername(username string) string {
	// Use Go's JSON marshaling to properly escape the string
	escaped, _ := json.Marshal(username)
	// Remove the surrounding quotes that json.Marshal adds
	return string(escaped[1 : len(escaped)-1])
}

// getEffectiveOwnershipType returns the effective access type, treating empty as Public
// TODO: think of better way to convey defaults to user.
func getEffectiveOwnershipType(ownershipType string) string {
	if ownershipType == "" {
		return webhookconst.OwnershipTypePublic
	}
	return ownershipType
}

// isAdminUser checks if the user groups include any admin groups
func isAdminUser(groups []string) bool {
	adminGroups := []string{webhookconst.DefaultAdminGroup}
	if clusterAdminGroup := os.Getenv("CLUSTER_ADMIN_GROUP"); clusterAdminGroup != "" {
		adminGroups = append(adminGroups, clusterAdminGroup)
	}
	for _, group := range groups {
		for _, adminGroup := range adminGroups {
			if group == adminGroup {
				return true
			}
		}
	}
	return false
}

// validateOwnershipPermission checks if the user has permission to modify/delete an OwnerOnly workspace
func validateOwnershipPermission(ctx context.Context, workspace *workspacev1alpha1.Workspace) error {
	req, err := admission.RequestFromContext(ctx)
	if err != nil {
		return fmt.Errorf("unable to extract user information from request context: %w", err)
	}

	currentUser := sanitizeUsername(req.UserInfo.Username)
	workspacelog.Info("Validating ownership permission", "currentUser", currentUser)

	// Check if user is the owner
	if workspace.Annotations != nil {
		if createdBy := workspace.Annotations[controller.AnnotationCreatedBy]; createdBy != "" {
			workspacelog.Info("Checking ownership", "createdBy", createdBy, "currentUser", currentUser, "match", createdBy == currentUser)
			if createdBy == currentUser {
				return nil
			}
		}
	}

	return fmt.Errorf("access denied: only workspace owner can modify OwnerOnly workspaces")
}

// SetupWorkspaceWebhookWithManager registers the webhook for Workspace in the manager.
func SetupWorkspaceWebhookWithManager(mgr ctrl.Manager) error {
	templateValidator := NewTemplateValidator(mgr.GetClient())
	templateDefaulter := NewTemplateDefaulter(mgr.GetClient())
	serviceAccountValidator := NewServiceAccountValidator(mgr.GetClient())

	return ctrl.NewWebhookManagedBy(mgr).For(&workspacev1alpha1.Workspace{}).
		WithValidator(&WorkspaceCustomValidator{templateValidator: templateValidator, serviceAccountValidator: serviceAccountValidator}).
		WithDefaulter(&WorkspaceCustomDefaulter{templateDefaulter: templateDefaulter}).
		Complete()
}

// +kubebuilder:webhook:path=/mutate-workspace-jupyter-org-v1alpha1-workspace,mutating=true,failurePolicy=fail,sideEffects=None,groups=workspace.jupyter.org,resources=workspaces,verbs=create;update,versions=v1alpha1,name=mworkspace-v1alpha1.kb.io,admissionReviewVersions=v1,serviceName=jupyter-k8s-controller-manager,servicePort=9443

// WorkspaceCustomDefaulter struct is responsible for setting default values on the custom resource of the
// Kind Workspace when those are created or updated.
//
// NOTE: The +kubebuilder:object:generate=false marker prevents controller-gen from generating DeepCopy methods,
// as it is used only for temporary operations and does not need to be deeply copied.
type WorkspaceCustomDefaulter struct {
	templateDefaulter *TemplateDefaulter
}

var _ webhook.CustomDefaulter = &WorkspaceCustomDefaulter{}

// Default implements webhook.CustomDefaulter so a webhook will be registered for the Kind Workspace.
func (d *WorkspaceCustomDefaulter) Default(ctx context.Context, obj runtime.Object) error {
	workspace, ok := obj.(*workspacev1alpha1.Workspace)

	if !ok {
		return fmt.Errorf("expected an Workspace object but got %T", obj)
	}
	workspacelog.Info("Defaulting for Workspace", "name", workspace.GetName(), "namespace", workspace.GetNamespace())

	// Add ownership tracking annotations
	if workspace.Annotations == nil {
		workspace.Annotations = make(map[string]string)
	}

	// Extract user info from request context
	if req, err := admission.RequestFromContext(ctx); err == nil {
		sanitizedUsername := sanitizeUsername(req.UserInfo.Username)

		// Always set created-by on CREATE operations
		if req.Operation == "CREATE" {
			workspace.Annotations[controller.AnnotationCreatedBy] = sanitizedUsername
			workspacelog.Info("Added created-by annotation", "workspace", workspace.GetName(), "user", sanitizedUsername, "namespace", workspace.GetNamespace())
		}

		// Always set last-updated-by (CREATE and UPDATE operations)
		workspace.Annotations[controller.AnnotationLastUpdatedBy] = sanitizedUsername
		workspacelog.Info("Added last-updated-by annotation", "workspace", workspace.GetName(), "user", sanitizedUsername, "namespace", workspace.GetNamespace())
	}

	// Apply template defaults
	if err := d.templateDefaulter.ApplyTemplateDefaults(ctx, workspace); err != nil {
		workspacelog.Error(err, "Failed to apply template defaults", "workspace", workspace.GetName())
		return fmt.Errorf("failed to apply template defaults: %w", err)
	}

	return nil
}

// TODO(user): change verbs to "verbs=create;update;delete" if you want to enable deletion validation.
// NOTE: The 'path' attribute must follow a specific pattern and should not be modified directly here.
// Modifying the path for an invalid path can cause API server errors; failing to locate the webhook.
// +kubebuilder:webhook:path=/validate-workspace-jupyter-org-v1alpha1-workspace,mutating=false,failurePolicy=fail,sideEffects=None,groups=workspace.jupyter.org,resources=workspaces,verbs=create;update;delete,versions=v1alpha1,name=vworkspace-v1alpha1.kb.io,admissionReviewVersions=v1,serviceName=jupyter-k8s-controller-manager,servicePort=9443

// WorkspaceCustomValidator struct is responsible for validating the Workspace resource
// when it is created, updated, or deleted.
//
// NOTE: The +kubebuilder:object:generate=false marker prevents controller-gen from generating DeepCopy methods,
// as this struct is used only for temporary operations and does not need to be deeply copied.
type WorkspaceCustomValidator struct {
	templateValidator       *TemplateValidator
	serviceAccountValidator *ServiceAccountValidator
}

var _ webhook.CustomValidator = &WorkspaceCustomValidator{}

// ValidateCreate implements webhook.CustomValidator so a webhook will be registered for the type Workspace.
func (v *WorkspaceCustomValidator) ValidateCreate(ctx context.Context, obj runtime.Object) (admission.Warnings, error) {
	workspace, ok := obj.(*workspacev1alpha1.Workspace)
	if !ok {
		return nil, fmt.Errorf("expected a Workspace object but got %T", obj)
	}
	workspacelog.Info("Validation for Workspace upon creation", "name", workspace.GetName(), "namespace", workspace.GetNamespace())

	// Validate template constraints
	if err := v.templateValidator.ValidateCreateWorkspace(ctx, workspace); err != nil {
		return nil, err
	}

	// Admin users bypass validation
	req, err := admission.RequestFromContext(ctx)
	if err == nil && isAdminUser(req.UserInfo.Groups) {
		return nil, nil
	}

	// Validate service account access
	if err := v.serviceAccountValidator.ValidateServiceAccountAccess(ctx, workspace); err != nil {
		return nil, err
	}

	return nil, nil
}

// ValidateUpdate implements webhook.CustomValidator so a webhook will be registered for the type Workspace.
func (v *WorkspaceCustomValidator) ValidateUpdate(ctx context.Context, oldObj, newObj runtime.Object) (admission.Warnings, error) {
	oldWorkspace, ok := oldObj.(*workspacev1alpha1.Workspace)
	if !ok {
		return nil, fmt.Errorf("expected a Workspace object for the oldObj but got %T", oldObj)
	}
	newWorkspace, ok := newObj.(*workspacev1alpha1.Workspace)
	if !ok {
		return nil, fmt.Errorf("expected a Workspace object for the newObj but got %T", newObj)
	}
	workspacelog.Info("Validation for Workspace upon update", "name", newWorkspace.GetName(), "namespace", newWorkspace.GetNamespace())

	// Check if user is admin
	isAdmin := false
	req, reqErr := admission.RequestFromContext(ctx)
	if reqErr == nil {
		isAdmin = isAdminUser(req.UserInfo.Groups)
	}

<<<<<<< HEAD
	// Validate that ownership annotations are immutable (except for admins)
=======
	// Validate templateRef immutability
	oldTemplateRef := fetchTemplateRef(oldWorkspace)
	newTemplateRef := fetchTemplateRef(newWorkspace)
	if oldTemplateRef != "" && oldTemplateRef != newTemplateRef && !isAdmin {
		return nil, fmt.Errorf("templateRef is immutable and cannot be changed")
	}

	// Admin users bypass user validation
	if isAdmin {
		return nil, nil
	}

	// Validate service account access for new workspace
	if err := v.serviceAccountValidator.ValidateServiceAccountAccess(ctx, newWorkspace); err != nil {
		return nil, err
	}

	// Validate that ownership annotations are immutable
>>>>>>> 7cebdd3a
	if oldWorkspace.Annotations != nil && oldWorkspace.Annotations[controller.AnnotationCreatedBy] != "" {
		oldCreatedBy := oldWorkspace.Annotations[controller.AnnotationCreatedBy]
		// Check if annotations are being cleared
		if newWorkspace.Annotations == nil {
			return nil, fmt.Errorf("created-by annotation cannot be removed")
		}
		if newCreatedBy := newWorkspace.Annotations[controller.AnnotationCreatedBy]; newCreatedBy != oldCreatedBy {
			return nil, fmt.Errorf("created-by annotation is immutable")
		}
	}

	originalOwnershipType := getEffectiveOwnershipType(oldWorkspace.Spec.OwnershipType)
	newOwnershipType := getEffectiveOwnershipType(newWorkspace.Spec.OwnershipType)
	workspacelog.Info("Ownership validation check", "originalType", originalOwnershipType, "newType", newOwnershipType)
	// For OwnerOnly workspaces, check if user has permission
	if originalOwnershipType == webhookconst.OwnershipTypeOwnerOnly {
		// Existing OwnerOnly workspace - check against old workspace
		if err := validateOwnershipPermission(ctx, oldWorkspace); err != nil {
			return nil, err
		}
	} else if newOwnershipType == webhookconst.OwnershipTypeOwnerOnly {
		// Changing to OwnerOnly - only allow if user is the original creator
		if err := validateOwnershipPermission(ctx, oldWorkspace); err != nil {
			return nil, err
		}
	}

	// Validate template constraints for new workspace (only changed fields)
	if err := v.templateValidator.ValidateUpdateWorkspace(ctx, oldWorkspace, newWorkspace); err != nil {
		return nil, err
	}

	return nil, nil
}

// ValidateDelete implements webhook.CustomValidator so a webhook will be registered for the type Workspace.
func (v *WorkspaceCustomValidator) ValidateDelete(ctx context.Context, obj runtime.Object) (admission.Warnings, error) {
	workspace, ok := obj.(*workspacev1alpha1.Workspace)
	if !ok {
		return nil, fmt.Errorf("expected a Workspace object but got %T", obj)
	}
	workspacelog.Info("Validation for Workspace upon deletion", "name", workspace.GetName(), "namespace", workspace.GetNamespace())

	// Admin users bypass validation
	req, err := admission.RequestFromContext(ctx)
	if err == nil && isAdminUser(req.UserInfo.Groups) {
		return nil, nil
	}

	// For OwnerOnly workspaces, check if user has permission
	effectiveOwnershipType := getEffectiveOwnershipType(workspace.Spec.OwnershipType)
	if effectiveOwnershipType == webhookconst.OwnershipTypeOwnerOnly {
		if err := validateOwnershipPermission(ctx, workspace); err != nil {
			return nil, err
		}
	}

	return nil, nil
}<|MERGE_RESOLUTION|>--- conflicted
+++ resolved
@@ -218,15 +218,8 @@
 		isAdmin = isAdminUser(req.UserInfo.Groups)
 	}
 
-<<<<<<< HEAD
-	// Validate that ownership annotations are immutable (except for admins)
-=======
-	// Validate templateRef immutability
-	oldTemplateRef := fetchTemplateRef(oldWorkspace)
-	newTemplateRef := fetchTemplateRef(newWorkspace)
-	if oldTemplateRef != "" && oldTemplateRef != newTemplateRef && !isAdmin {
-		return nil, fmt.Errorf("templateRef is immutable and cannot be changed")
-	}
+	// NOTE: Removed templateRef immutability check to enable template mutability (PR #129)
+	// Templates can now be changed after workspace creation
 
 	// Admin users bypass user validation
 	if isAdmin {
@@ -239,7 +232,6 @@
 	}
 
 	// Validate that ownership annotations are immutable
->>>>>>> 7cebdd3a
 	if oldWorkspace.Annotations != nil && oldWorkspace.Annotations[controller.AnnotationCreatedBy] != "" {
 		oldCreatedBy := oldWorkspace.Annotations[controller.AnnotationCreatedBy]
 		// Check if annotations are being cleared
