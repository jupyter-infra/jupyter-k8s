--- conflicted
+++ resolved
@@ -127,15 +127,7 @@
 		}
 	}
 
-<<<<<<< HEAD
-func fetchTemplateRef(workspace *workspacev1alpha1.Workspace) string {
-	if workspace.Spec.TemplateRef != nil {
-		return workspace.Spec.TemplateRef.Name
-	}
-	return ""
-=======
 	return false
->>>>>>> e1782d7f
 }
 
 // validateOwnershipPermission checks if the user has permission to modify/delete an OwnerOnly workspace
@@ -162,13 +154,9 @@
 }
 
 // SetupWorkspaceWebhookWithManager registers the webhook for Workspace in the manager.
-<<<<<<< HEAD
-func SetupWorkspaceWebhookWithManager(mgr ctrl.Manager, defaultTemplateNamespace string) error {
-=======
 // RBAC Note: This webhook requires WorkspaceTemplate access (get, update, finalizers/update)
 // which is provided by the workspacetemplate controller RBAC markers.
-func SetupWorkspaceWebhookWithManager(mgr ctrl.Manager) error {
->>>>>>> e1782d7f
+func SetupWorkspaceWebhookWithManager(mgr ctrl.Manager, defaultTemplateNamespace string) error {
 	templateValidator := NewTemplateValidator(mgr.GetClient())
 	templateDefaulter := NewTemplateDefaulter(mgr.GetClient(), defaultTemplateNamespace)
 	templateGetter := NewTemplateGetter(mgr.GetClient())
