--- conflicted
+++ resolved
@@ -67,13 +67,9 @@
 
 	// Set the template reference
 	defaultTemplate := templateList.Items[0]
-<<<<<<< HEAD
-	workspace.Spec.TemplateRef = &workspacev1alpha1.WorkspaceTemplateRef{Name: defaultTemplate.Name}
-=======
 	workspace.Spec.TemplateRef = &workspacev1alpha1.TemplateRef{
 		Name: defaultTemplate.Name,
 	}
->>>>>>> e1782d7f
 
 	return nil
 }
