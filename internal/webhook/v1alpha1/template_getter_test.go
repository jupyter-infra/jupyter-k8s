/*
Copyright 2025.

Licensed under the Apache License, Version 2.0 (the "License");
you may not use this file except in compliance with the License.
You may obtain a copy of the License at

    http://www.apache.org/licenses/LICENSE-2.0

Unless required by applicable law or agreed to in writing, software
distributed under the License is distributed on an "AS IS" BASIS,
WITHOUT WARRANTIES OR CONDITIONS OF ANY KIND, either express or implied.
See the License for the specific language governing permissions and
limitations under the License.
*/

package v1alpha1

import (
	"context"

	. "github.com/onsi/ginkgo/v2"
	. "github.com/onsi/gomega"
	metav1 "k8s.io/apimachinery/pkg/apis/meta/v1"

	workspacev1alpha1 "github.com/jupyter-ai-contrib/jupyter-k8s/api/v1alpha1"
	webhookconst "github.com/jupyter-ai-contrib/jupyter-k8s/internal/webhook"
)

var _ = Describe("TemplateGetter", func() {
	var (
		templateGetter *TemplateGetter
		workspace      *workspacev1alpha1.Workspace
		ctx            context.Context
	)

	BeforeEach(func() {
		templateGetter = NewTemplateGetter(k8sClient)
		workspace = &workspacev1alpha1.Workspace{
			ObjectMeta: metav1.ObjectMeta{
				Name:      "test-workspace",
				Namespace: "default",
			},
			Spec: workspacev1alpha1.WorkspaceSpec{
				Image:         "jupyter/base-notebook:latest",
				DesiredStatus: "Running",
			},
		}
		ctx = context.Background()
	})

	Context("ApplyTemplateName", func() {
		It("should skip if workspace already has templateRef", func() {
<<<<<<< HEAD
			templateRef := "existing-template"
			workspace.Spec.TemplateRef = &workspacev1alpha1.WorkspaceTemplateRef{Name: templateRef}
=======
			workspace.Spec.TemplateRef = &workspacev1alpha1.TemplateRef{
				Name: "existing-template",
			}
>>>>>>> e1782d7f

			err := templateGetter.ApplyTemplateName(ctx, workspace)
			Expect(err).NotTo(HaveOccurred())
			Expect(workspace.Spec.TemplateRef.Name).To(Equal("existing-template"))
		})

		It("should continue without error if no default template exists", func() {
			err := templateGetter.ApplyTemplateName(ctx, workspace)
			Expect(err).NotTo(HaveOccurred())
			Expect(workspace.Spec.TemplateRef).To(BeNil())
		})

		It("should set templateRef to default template when one exists", func() {
			// Create a default template
			template := &workspacev1alpha1.WorkspaceTemplate{
				ObjectMeta: metav1.ObjectMeta{
					Name:      "default-template",
					Namespace: "default",
					Labels: map[string]string{
						webhookconst.DefaultClusterTemplateLabel: "true",
					},
				},
				Spec: workspacev1alpha1.WorkspaceTemplateSpec{
					DisplayName:  "Default Template",
					DefaultImage: "jupyter/base-notebook:latest",
				},
			}
			Expect(k8sClient.Create(ctx, template)).To(Succeed())

			err := templateGetter.ApplyTemplateName(ctx, workspace)
			Expect(err).NotTo(HaveOccurred())
			Expect(workspace.Spec.TemplateRef).NotTo(BeNil())
			Expect(workspace.Spec.TemplateRef.Name).To(Equal("default-template"))

			// Cleanup
			Expect(k8sClient.Delete(ctx, template)).To(Succeed())
		})

		It("should return error when multiple default templates exist", func() {
			// Create two default templates
			template1 := &workspacev1alpha1.WorkspaceTemplate{
				ObjectMeta: metav1.ObjectMeta{
					Name:      "default-template-1",
					Namespace: "default",
					Labels: map[string]string{
						webhookconst.DefaultClusterTemplateLabel: "true",
					},
				},
				Spec: workspacev1alpha1.WorkspaceTemplateSpec{
					DisplayName:  "Default Template 1",
					DefaultImage: "jupyter/base-notebook:latest",
				},
			}
			template2 := &workspacev1alpha1.WorkspaceTemplate{
				ObjectMeta: metav1.ObjectMeta{
					Name:      "default-template-2",
					Namespace: "default",
					Labels: map[string]string{
						webhookconst.DefaultClusterTemplateLabel: "true",
					},
				},
				Spec: workspacev1alpha1.WorkspaceTemplateSpec{
					DisplayName:  "Default Template 2",
					DefaultImage: "jupyter/base-notebook:latest",
				},
			}
			Expect(k8sClient.Create(ctx, template1)).To(Succeed())
			Expect(k8sClient.Create(ctx, template2)).To(Succeed())

			err := templateGetter.ApplyTemplateName(ctx, workspace)
			Expect(err).To(HaveOccurred())
			Expect(err.Error()).To(ContainSubstring("multiple templates found"))
			Expect(err.Error()).To(ContainSubstring("default-template-1"))
			Expect(err.Error()).To(ContainSubstring("default-template-2"))

			// Cleanup
			Expect(k8sClient.Delete(ctx, template1)).To(Succeed())
			Expect(k8sClient.Delete(ctx, template2)).To(Succeed())
		})
	})

	Context("getTemplateNames", func() {
		It("should return empty slice for empty input", func() {
			names := getTemplateNames([]workspacev1alpha1.WorkspaceTemplate{})
			Expect(names).To(BeEmpty())
		})

		It("should return template names", func() {
			templates := []workspacev1alpha1.WorkspaceTemplate{
				{ObjectMeta: metav1.ObjectMeta{Name: "template-1"}},
				{ObjectMeta: metav1.ObjectMeta{Name: "template-2"}},
			}
			names := getTemplateNames(templates)
			Expect(names).To(Equal([]string{"template-1", "template-2"}))
		})
	})
})<|MERGE_RESOLUTION|>--- conflicted
+++ resolved
@@ -51,14 +51,9 @@
 
 	Context("ApplyTemplateName", func() {
 		It("should skip if workspace already has templateRef", func() {
-<<<<<<< HEAD
-			templateRef := "existing-template"
-			workspace.Spec.TemplateRef = &workspacev1alpha1.WorkspaceTemplateRef{Name: templateRef}
-=======
 			workspace.Spec.TemplateRef = &workspacev1alpha1.TemplateRef{
 				Name: "existing-template",
 			}
->>>>>>> e1782d7f
 
 			err := templateGetter.ApplyTemplateName(ctx, workspace)
 			Expect(err).NotTo(HaveOccurred())
