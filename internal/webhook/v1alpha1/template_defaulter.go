/*
Copyright 2025.

Licensed under the Apache License, Version 2.0 (the "License");
you may not use this file except in compliance with the License.
You may obtain a copy of the License at

    http://www.apache.org/licenses/LICENSE-2.0

Unless required by applicable law or agreed to in writing, software
distributed under the License is distributed on an "AS IS" BASIS,
WITHOUT WARRANTIES OR CONDITIONS OF ANY KIND, either express or implied.
See the License for the specific language governing permissions and
limitations under the License.
*/

package v1alpha1

import (
	"context"
	"fmt"

	"k8s.io/apimachinery/pkg/types"
	"sigs.k8s.io/controller-runtime/pkg/client"

	workspacev1alpha1 "github.com/jupyter-ai-contrib/jupyter-k8s/api/v1alpha1"
)

// DefaultApplicator applies defaults for a specific field or group of fields
type DefaultApplicator func(workspace *workspacev1alpha1.Workspace, template *workspacev1alpha1.WorkspaceTemplate)

// TemplateDefaulter handles applying template defaults to workspaces
type TemplateDefaulter struct {
	client                   client.Client
	defaultTemplateNamespace string
}

// NewTemplateDefaulter creates a new TemplateDefaulter
func NewTemplateDefaulter(k8sClient client.Client, defaultTemplateNamespace string) *TemplateDefaulter {
	return &TemplateDefaulter{
		client:                   k8sClient,
		defaultTemplateNamespace: defaultTemplateNamespace,
	}
}

// defaultApplicators is the registry of all default applicators
var defaultApplicators = []DefaultApplicator{
	applyCoreDefaults,
	applyResourceDefaults,
	applyStorageDefaults,
	applySchedulingDefaults,
	applyMetadataDefaults,
	applyAccessStrategyDefaults,
	applyLifecycleDefaults,
	applySecurityDefaults,
}

// ApplyTemplateDefaults applies template defaults to workspace
func (td *TemplateDefaulter) ApplyTemplateDefaults(ctx context.Context, workspace *workspacev1alpha1.Workspace) error {
	if workspace.Spec.TemplateRef == nil || workspace.Spec.TemplateRef.Name == "" {
		return nil
	}

<<<<<<< HEAD
	template, err := td.fetchTemplate(ctx, *workspace.Spec.TemplateRef, workspace.Namespace)
=======
	template, err := td.fetchTemplate(ctx, workspace.Spec.TemplateRef.Name)
>>>>>>> e1782d7f
	if err != nil {
		return err
	}

	// Apply all defaults using registered applicators
	for _, applicator := range defaultApplicators {
		applicator(workspace, template)
	}

	return nil
}

// fetchTemplate retrieves a template by WorkspaceTemplateRef with fallback logic
func (td *TemplateDefaulter) fetchTemplate(ctx context.Context, templateRef workspacev1alpha1.WorkspaceTemplateRef, workspaceNamespace string) (*workspacev1alpha1.WorkspaceTemplate, error) {
	template := &workspacev1alpha1.WorkspaceTemplate{}

	// If namespace is explicitly specified, use it directly
	if templateRef.Namespace != "" {
		namespacedName := types.NamespacedName{
			Name:      templateRef.Name,
			Namespace: templateRef.Namespace,
		}
		if err := td.client.Get(ctx, namespacedName, template); err != nil {
			return nil, fmt.Errorf("failed to get template %s in namespace %s: %w", templateRef.Name, templateRef.Namespace, err)
		}
		return template, nil
	}

	// If namespace not specified, try workspace namespace first
	namespacedName := types.NamespacedName{
		Name:      templateRef.Name,
		Namespace: workspaceNamespace,
	}
	err := td.client.Get(ctx, namespacedName, template)
	if err == nil {
		return template, nil
	}

	// If not found in workspace namespace and default namespace is configured, try default namespace
	if td.defaultTemplateNamespace != "" && td.defaultTemplateNamespace != workspaceNamespace {
		namespacedName.Namespace = td.defaultTemplateNamespace
		if err := td.client.Get(ctx, namespacedName, template); err != nil {
			return nil, fmt.Errorf("failed to get template %s in workspace namespace %s or default namespace %s", templateRef.Name, workspaceNamespace, td.defaultTemplateNamespace)
		}
		return template, nil
	}

	// Return the original error if no fallback available
	return nil, fmt.Errorf("failed to get template %s in namespace %s: %w", templateRef.Name, workspaceNamespace, err)
}<|MERGE_RESOLUTION|>--- conflicted
+++ resolved
@@ -61,11 +61,7 @@
 		return nil
 	}
 
-<<<<<<< HEAD
 	template, err := td.fetchTemplate(ctx, *workspace.Spec.TemplateRef, workspace.Namespace)
-=======
-	template, err := td.fetchTemplate(ctx, workspace.Spec.TemplateRef.Name)
->>>>>>> e1782d7f
 	if err != nil {
 		return err
 	}
@@ -79,7 +75,7 @@
 }
 
 // fetchTemplate retrieves a template by WorkspaceTemplateRef with fallback logic
-func (td *TemplateDefaulter) fetchTemplate(ctx context.Context, templateRef workspacev1alpha1.WorkspaceTemplateRef, workspaceNamespace string) (*workspacev1alpha1.WorkspaceTemplate, error) {
+func (td *TemplateDefaulter) fetchTemplate(ctx context.Context, templateRef workspacev1alpha1.TemplateRef, workspaceNamespace string) (*workspacev1alpha1.WorkspaceTemplate, error) {
 	template := &workspacev1alpha1.WorkspaceTemplate{}
 
 	// If namespace is explicitly specified, use it directly
