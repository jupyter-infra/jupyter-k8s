/*
Copyright 2025.

Licensed under the Apache License, Version 2.0 (the "License");
you may not use this file except in compliance with the License.
You may obtain a copy of the License at

    http://www.apache.org/licenses/LICENSE-2.0

Unless required by applicable law or agreed to in writing, software
distributed under the License is distributed on an "AS IS" BASIS,
WITHOUT WARRANTIES OR CONDITIONS OF ANY KIND, either express or implied.
See the License for the specific language governing permissions and
limitations under the License.
*/

package v1alpha1

import (
	"context"
	"os"

	. "github.com/onsi/ginkgo/v2"
	. "github.com/onsi/gomega"
	admissionv1 "k8s.io/api/admission/v1"
	authenticationv1 "k8s.io/api/authentication/v1"
	corev1 "k8s.io/api/core/v1"
	"k8s.io/apimachinery/pkg/api/meta"
	"k8s.io/apimachinery/pkg/api/resource"
	metav1 "k8s.io/apimachinery/pkg/apis/meta/v1"
	"k8s.io/apimachinery/pkg/runtime"
	"k8s.io/apimachinery/pkg/runtime/schema"
	"sigs.k8s.io/controller-runtime/pkg/client"
	"sigs.k8s.io/controller-runtime/pkg/webhook/admission"

	workspacev1alpha1 "github.com/jupyter-ai-contrib/jupyter-k8s/api/v1alpha1"
	"github.com/jupyter-ai-contrib/jupyter-k8s/internal/controller"
	webhookconst "github.com/jupyter-ai-contrib/jupyter-k8s/internal/webhook"
)

// createUserContext creates a context with user information for testing
func createUserContext(baseCtx context.Context, operation, username string, groups ...string) context.Context {
	userInfo := &authenticationv1.UserInfo{Username: username, Groups: groups}
	req := admission.Request{AdmissionRequest: admissionv1.AdmissionRequest{UserInfo: *userInfo, Operation: admissionv1.Operation(operation)}}
	return admission.NewContextWithRequest(baseCtx, req)
}

var _ = Describe("Workspace Webhook", func() {
	var (
		workspace *workspacev1alpha1.Workspace
		defaulter WorkspaceCustomDefaulter
		validator WorkspaceCustomValidator
		ctx       context.Context
	)

	BeforeEach(func() {
		workspace = &workspacev1alpha1.Workspace{
			ObjectMeta: metav1.ObjectMeta{
				Name:      "test-workspace",
				Namespace: "default",
			},
			Spec: workspacev1alpha1.WorkspaceSpec{
				DisplayName:   "Test Workspace",
				Image:         "jupyter/base-notebook:latest",
				DesiredStatus: "Running",
				OwnershipType: "Public",
			},
		}
<<<<<<< HEAD
		defaulter = WorkspaceCustomDefaulter{
			templateGetter: NewTemplateGetter(k8sClient),
		}
		validator = WorkspaceCustomValidator{}
=======
		mockClient := &MockClient{}
		defaulter = WorkspaceCustomDefaulter{
			templateDefaulter:       NewTemplateDefaulter(mockClient),
			serviceAccountDefaulter: NewServiceAccountDefaulter(mockClient),
		}
		validator = WorkspaceCustomValidator{
			templateValidator:       NewTemplateValidator(mockClient),
			serviceAccountValidator: NewServiceAccountValidator(mockClient),
		}
>>>>>>> f426fcaf
		ctx = context.Background()
	})

	Context("Defaulter", func() {
		It("should add created-by annotation when none exists", func() {
			ctx = createUserContext(ctx, "CREATE", "test-user")

			err := defaulter.Default(ctx, workspace)
			Expect(err).NotTo(HaveOccurred())
			Expect(workspace.Annotations).To(HaveKey(controller.AnnotationCreatedBy))
			Expect(workspace.Annotations[controller.AnnotationCreatedBy]).To(Equal("test-user"))
			Expect(workspace.Annotations).To(HaveKey(controller.AnnotationLastUpdatedBy))
			Expect(workspace.Annotations[controller.AnnotationLastUpdatedBy]).To(Equal("test-user"))
		})

		It("should not overwrite existing created-by annotation", func() {
			workspace.Annotations = map[string]string{controller.AnnotationCreatedBy: "original-user"}
			ctx = createUserContext(ctx, "UPDATE", "new-user")

			err := defaulter.Default(ctx, workspace)
			Expect(err).NotTo(HaveOccurred())
			Expect(workspace.Annotations[controller.AnnotationCreatedBy]).To(Equal("original-user"))
			Expect(workspace.Annotations[controller.AnnotationLastUpdatedBy]).To(Equal("new-user"))
		})

		It("should preserve existing annotations", func() {
			workspace.Annotations = map[string]string{
				"custom-annotation":            "custom-value",
				controller.AnnotationCreatedBy: "original-user",
			}
			ctx = createUserContext(ctx, "UPDATE", "new-user")

			err := defaulter.Default(ctx, workspace)
			Expect(err).NotTo(HaveOccurred())
			Expect(workspace.Annotations["custom-annotation"]).To(Equal("custom-value"))
			Expect(workspace.Annotations[controller.AnnotationCreatedBy]).To(Equal("original-user"))
			Expect(workspace.Annotations[controller.AnnotationLastUpdatedBy]).To(Equal("new-user"))
		})

		It("should handle missing user info gracefully", func() {
			err := defaulter.Default(ctx, workspace)
			Expect(err).NotTo(HaveOccurred())
			// Webhook initializes empty annotations map but doesn't add user annotations
			Expect(workspace.Annotations).To(Equal(map[string]string{}))
		})

		It("should return error for wrong object type", func() {
			wrongObj := &runtime.Unknown{}
			err := defaulter.Default(ctx, wrongObj)
			Expect(err).To(HaveOccurred())
			Expect(err.Error()).To(ContainSubstring("expected an Workspace object"))
		})

		It("should not add created-by annotation for UPDATE operations", func() {
			updateCtx := createUserContext(ctx, "UPDATE", "update-user")

			err := defaulter.Default(updateCtx, workspace)
			Expect(err).NotTo(HaveOccurred())
			Expect(workspace.Annotations).NotTo(HaveKey(controller.AnnotationCreatedBy))
			Expect(workspace.Annotations).To(HaveKey(controller.AnnotationLastUpdatedBy))
			Expect(workspace.Annotations[controller.AnnotationLastUpdatedBy]).To(Equal("update-user"))
		})
	})

	Context("Validator", func() {
		It("should validate workspace creation successfully", func() {
			warnings, err := validator.ValidateCreate(ctx, workspace)
			Expect(err).NotTo(HaveOccurred())
			Expect(warnings).To(BeEmpty())
		})

		It("should validate workspace update successfully", func() {
			userCtx := createUserContext(ctx, "UPDATE", "test-user")

			oldWorkspace := workspace.DeepCopy()
			workspace.Spec.DisplayName = "Updated Workspace"

			warnings, err := validator.ValidateUpdate(userCtx, oldWorkspace, workspace)
			Expect(err).NotTo(HaveOccurred())
			Expect(warnings).To(BeEmpty())
		})

		It("should reject OwnerOnly workspace update by non-owner", func() {
			userCtx := createUserContext(ctx, "UPDATE", "different-user")

			oldWorkspace := workspace.DeepCopy()
			oldWorkspace.Spec.OwnershipType = webhookconst.OwnershipTypeOwnerOnly
			oldWorkspace.Annotations = map[string]string{
				controller.AnnotationCreatedBy: "original-user",
			}
			newWorkspace := workspace.DeepCopy()
			newWorkspace.Spec.OwnershipType = webhookconst.OwnershipTypeOwnerOnly
			newWorkspace.Annotations = map[string]string{
				controller.AnnotationCreatedBy: "original-user",
			}

			warnings, err := validator.ValidateUpdate(userCtx, oldWorkspace, newWorkspace)
			Expect(err).To(HaveOccurred())
			Expect(err.Error()).To(ContainSubstring("access denied"))
			Expect(warnings).To(BeEmpty())
		})

		It("should allow Public workspace update", func() {
			userCtx := createUserContext(ctx, "UPDATE", "test-user")

			oldWorkspace := workspace.DeepCopy()
			oldWorkspace.Spec.OwnershipType = webhookconst.OwnershipTypePublic
			newWorkspace := workspace.DeepCopy()
			newWorkspace.Spec.OwnershipType = webhookconst.OwnershipTypePublic
			newWorkspace.Spec.Image = "jupyter/scipy-notebook:latest"

			warnings, err := validator.ValidateUpdate(userCtx, oldWorkspace, newWorkspace)
			Expect(err).NotTo(HaveOccurred())
			Expect(warnings).To(BeEmpty())
		})

		It("should allow OwnerOnly workspace update by owner", func() {
			userCtx := createUserContext(ctx, "UPDATE", "owner-user")

			oldWorkspace := workspace.DeepCopy()
			oldWorkspace.Spec.OwnershipType = webhookconst.OwnershipTypeOwnerOnly
			oldWorkspace.Annotations = map[string]string{
				controller.AnnotationCreatedBy: "owner-user",
			}
			newWorkspace := workspace.DeepCopy()
			newWorkspace.Spec.OwnershipType = webhookconst.OwnershipTypeOwnerOnly
			newWorkspace.Annotations = map[string]string{
				controller.AnnotationCreatedBy: "owner-user",
			}

			warnings, err := validator.ValidateUpdate(userCtx, oldWorkspace, newWorkspace)
			Expect(err).NotTo(HaveOccurred())
			Expect(warnings).To(BeEmpty())
		})

		It("should allow OwnerOnly workspace deletion by owner", func() {
			userCtx := createUserContext(ctx, "DELETE", "owner-user")

			ownerOnlyWorkspace := workspace.DeepCopy()
			ownerOnlyWorkspace.Spec.OwnershipType = webhookconst.OwnershipTypeOwnerOnly
			ownerOnlyWorkspace.Annotations = map[string]string{
				controller.AnnotationCreatedBy: "owner-user",
			}

			warnings, err := validator.ValidateDelete(userCtx, ownerOnlyWorkspace)
			Expect(err).NotTo(HaveOccurred())
			Expect(warnings).To(BeEmpty())
		})

		It("should reject update that changes created-by annotation", func() {
			userCtx := createUserContext(ctx, "UPDATE", "different-user")

			oldWorkspace := workspace.DeepCopy()
			oldWorkspace.Annotations = map[string]string{
				controller.AnnotationCreatedBy: "original-user",
			}
			newWorkspace := workspace.DeepCopy()
			newWorkspace.Annotations = map[string]string{
				controller.AnnotationCreatedBy: "malicious-user",
			}

			warnings, err := validator.ValidateUpdate(userCtx, oldWorkspace, newWorkspace)
			Expect(err).To(HaveOccurred())
			Expect(err.Error()).To(ContainSubstring("created-by annotation is immutable"))
			Expect(warnings).To(BeEmpty())
		})

		It("should allow changing ownershipType from OwnerOnly to Public", func() {
			ownerCtx := createUserContext(ctx, "UPDATE", "owner-user")

			oldWorkspace := workspace.DeepCopy()
			oldWorkspace.Spec.OwnershipType = webhookconst.OwnershipTypeOwnerOnly
			oldWorkspace.Annotations = map[string]string{
				controller.AnnotationCreatedBy: "owner-user",
			}
			newWorkspace := workspace.DeepCopy()
			newWorkspace.Spec.OwnershipType = webhookconst.OwnershipTypePublic
			newWorkspace.Annotations = map[string]string{
				controller.AnnotationCreatedBy: "owner-user",
			}

			warnings, err := validator.ValidateUpdate(ownerCtx, oldWorkspace, newWorkspace)
			Expect(err).NotTo(HaveOccurred())
			Expect(warnings).To(BeEmpty())
		})

		It("should reject changing ownershipType from Public to OwnerOnly by non-owner", func() {
			nonOwnerCtx := createUserContext(ctx, "UPDATE", "different-user")

			oldWorkspace := workspace.DeepCopy()
			oldWorkspace.Spec.OwnershipType = webhookconst.OwnershipTypePublic
			oldWorkspace.Annotations = map[string]string{
				controller.AnnotationCreatedBy: "original-user",
			}
			newWorkspace := workspace.DeepCopy()
			newWorkspace.Spec.OwnershipType = webhookconst.OwnershipTypeOwnerOnly
			newWorkspace.Annotations = map[string]string{
				controller.AnnotationCreatedBy: "original-user",
			}

			warnings, err := validator.ValidateUpdate(nonOwnerCtx, oldWorkspace, newWorkspace)
			Expect(err).To(HaveOccurred())
			Expect(err.Error()).To(ContainSubstring("access denied"))
			Expect(warnings).To(BeEmpty())
		})

		It("should allow changing ownershipType from Public to OwnerOnly by workspace creator", func() {
			creatorCtx := createUserContext(ctx, "UPDATE", "creator-user")

			oldWorkspace := workspace.DeepCopy()
			oldWorkspace.Spec.OwnershipType = webhookconst.OwnershipTypePublic
			oldWorkspace.Annotations = map[string]string{
				controller.AnnotationCreatedBy: "creator-user",
			}
			newWorkspace := workspace.DeepCopy()
			newWorkspace.Spec.OwnershipType = webhookconst.OwnershipTypeOwnerOnly
			newWorkspace.Annotations = map[string]string{
				controller.AnnotationCreatedBy: "creator-user",
			}

			warnings, err := validator.ValidateUpdate(creatorCtx, oldWorkspace, newWorkspace)
			Expect(err).NotTo(HaveOccurred())
			Expect(warnings).To(BeEmpty())
		})

		It("should allow changing ownershipType from Public to OwnerOnly by admin", func() {
			adminCtx := createUserContext(ctx, "UPDATE", "admin-user", "system:masters")

			oldWorkspace := workspace.DeepCopy()
			oldWorkspace.Spec.OwnershipType = webhookconst.OwnershipTypePublic
			oldWorkspace.Annotations = map[string]string{
				controller.AnnotationCreatedBy: "original-user",
			}
			newWorkspace := workspace.DeepCopy()
			newWorkspace.Spec.OwnershipType = webhookconst.OwnershipTypeOwnerOnly
			newWorkspace.Annotations = map[string]string{
				controller.AnnotationCreatedBy: "original-user",
			}

			warnings, err := validator.ValidateUpdate(adminCtx, oldWorkspace, newWorkspace)
			Expect(err).NotTo(HaveOccurred())
			Expect(warnings).To(BeEmpty())
		})

		It("should reject update that removes created-by annotation", func() {
			userCtx := createUserContext(ctx, "UPDATE", "different-user")

			oldWorkspace := workspace.DeepCopy()
			oldWorkspace.Annotations = map[string]string{
				controller.AnnotationCreatedBy: "original-user",
				"other-annotation":             "other-value",
			}
			newWorkspace := workspace.DeepCopy()
			newWorkspace.Annotations = map[string]string{
				"other-annotation": "other-value",
			}

			warnings, err := validator.ValidateUpdate(userCtx, oldWorkspace, newWorkspace)
			Expect(err).To(HaveOccurred())
			Expect(err.Error()).To(ContainSubstring("created-by annotation is immutable"))
			Expect(warnings).To(BeEmpty())
		})

		It("should reject update that removes all annotations", func() {
			userCtx := createUserContext(ctx, "UPDATE", "different-user")

			oldWorkspace := workspace.DeepCopy()
			oldWorkspace.Annotations = map[string]string{
				controller.AnnotationCreatedBy: "original-user",
				"other-annotation":             "other-value",
			}
			newWorkspace := workspace.DeepCopy()
			newWorkspace.Annotations = nil

			warnings, err := validator.ValidateUpdate(userCtx, oldWorkspace, newWorkspace)
			Expect(err).To(HaveOccurred())
			Expect(err.Error()).To(ContainSubstring("created-by annotation cannot be removed"))
			Expect(warnings).To(BeEmpty())
		})

		It("should allow admin to modify created-by annotation", func() {
			adminCtx := createUserContext(ctx, "UPDATE", "admin-user", "system:masters")

			oldWorkspace := workspace.DeepCopy()
			oldWorkspace.Annotations = map[string]string{
				controller.AnnotationCreatedBy: "original-user",
			}
			newWorkspace := workspace.DeepCopy()
			newWorkspace.Annotations = map[string]string{
				controller.AnnotationCreatedBy: "new-user",
			}

			warnings, err := validator.ValidateUpdate(adminCtx, oldWorkspace, newWorkspace)
			Expect(err).NotTo(HaveOccurred())
			Expect(warnings).To(BeEmpty())
		})

		It("should reject update that sets created-by annotation to empty string", func() {
			userCtx := createUserContext(ctx, "UPDATE", "different-user")

			oldWorkspace := workspace.DeepCopy()
			oldWorkspace.Annotations = map[string]string{
				controller.AnnotationCreatedBy: "original-user",
			}
			newWorkspace := workspace.DeepCopy()
			newWorkspace.Annotations = map[string]string{
				controller.AnnotationCreatedBy: "",
			}

			warnings, err := validator.ValidateUpdate(userCtx, oldWorkspace, newWorkspace)
			Expect(err).To(HaveOccurred())
			Expect(err.Error()).To(ContainSubstring("created-by annotation is immutable"))
			Expect(warnings).To(BeEmpty())
		})
	})

	Context("sanitizeUsername", func() {
		It("should handle normal usernames", func() {
			Expect(sanitizeUsername("user123")).To(Equal("user123"))
			Expect(sanitizeUsername("test@example.com")).To(Equal("test@example.com"))
			Expect(sanitizeUsername("arn:aws:iam::123456789012:role/EKSRole")).To(Equal("arn:aws:iam::123456789012:role/EKSRole"))
		})

		It("should escape special characters", func() {
			Expect(sanitizeUsername("user\nname")).To(Equal("user\\nname"))
			Expect(sanitizeUsername("user\tname")).To(Equal("user\\tname"))
			Expect(sanitizeUsername("user\"name")).To(Equal("user\\\"name"))
			Expect(sanitizeUsername("user\\name")).To(Equal("user\\\\name"))
		})

		It("should handle unicode characters", func() {
			Expect(sanitizeUsername("用户")).To(Equal("用户"))
			Expect(sanitizeUsername("user🚀")).To(Equal("user🚀"))
		})

		It("should validate workspace deletion successfully", func() {
			warnings, err := validator.ValidateDelete(ctx, workspace)
			Expect(err).NotTo(HaveOccurred())
			Expect(warnings).To(BeEmpty())
		})

		It("should return error for wrong object type in create", func() {
			wrongObj := &runtime.Unknown{}
			warnings, err := validator.ValidateCreate(ctx, wrongObj)
			Expect(err).To(HaveOccurred())
			Expect(warnings).To(BeNil())
			Expect(err.Error()).To(ContainSubstring("expected a Workspace object"))
		})

		It("should return error for wrong object type in update", func() {
			wrongObj := &runtime.Unknown{}
			warnings, err := validator.ValidateUpdate(ctx, workspace, wrongObj)
			Expect(err).To(HaveOccurred())
			Expect(warnings).To(BeNil())
			Expect(err.Error()).To(ContainSubstring("expected a Workspace object"))
		})

		It("should return error for wrong object type in delete", func() {
			wrongObj := &runtime.Unknown{}
			warnings, err := validator.ValidateDelete(ctx, wrongObj)
			Expect(err).To(HaveOccurred())
			Expect(warnings).To(BeNil())
			Expect(err.Error()).To(ContainSubstring("expected a Workspace object"))
		})
	})

	Context("validateOwnershipPermission", func() {
		var ownerOnlyWorkspace *workspacev1alpha1.Workspace

		BeforeEach(func() {
			ownerOnlyWorkspace = workspace.DeepCopy()
			ownerOnlyWorkspace.Spec.OwnershipType = webhookconst.OwnershipTypeOwnerOnly
			ownerOnlyWorkspace.Annotations = map[string]string{
				controller.AnnotationCreatedBy: "owner-user",
			}
		})

		It("should allow owner access", func() {
			userInfo := &authenticationv1.UserInfo{Username: "owner-user"}
			req := admission.Request{AdmissionRequest: admissionv1.AdmissionRequest{UserInfo: *userInfo}}
			userCtx := admission.NewContextWithRequest(ctx, req)

			err := validateOwnershipPermission(userCtx, ownerOnlyWorkspace)
			Expect(err).NotTo(HaveOccurred())
		})

		It("should deny non-owner access", func() {
			userInfo := &authenticationv1.UserInfo{Username: "different-user"}
			req := admission.Request{AdmissionRequest: admissionv1.AdmissionRequest{UserInfo: *userInfo}}
			userCtx := admission.NewContextWithRequest(ctx, req)

			err := validateOwnershipPermission(userCtx, ownerOnlyWorkspace)
			Expect(err).To(HaveOccurred())
			Expect(err.Error()).To(ContainSubstring("access denied"))
		})

		It("should deny access when no request context", func() {
			err := validateOwnershipPermission(ctx, ownerOnlyWorkspace)
			Expect(err).To(HaveOccurred())
			Expect(err.Error()).To(ContainSubstring("unable to extract user information"))
		})
	})

	Context("Template Validator Functions", func() {
		var template *workspacev1alpha1.WorkspaceTemplate

		BeforeEach(func() {
			template = &workspacev1alpha1.WorkspaceTemplate{
				ObjectMeta: metav1.ObjectMeta{Name: "test-template"},
				Spec: workspacev1alpha1.WorkspaceTemplateSpec{
					AllowedImages: []string{"jupyter/base-notebook:latest", "jupyter/scipy-notebook:latest"},
					DefaultImage:  "jupyter/base-notebook:latest",
				},
			}
		})

		Context("validateImageAllowed", func() {
			It("should allow image in allowed list", func() {
				violation := validateImageAllowed("jupyter/base-notebook:latest", template)
				Expect(violation).To(BeNil())
			})

			It("should reject image not in allowed list", func() {
				violation := validateImageAllowed("malicious/image:latest", template)
				Expect(violation).NotTo(BeNil())
				Expect(violation.Type).To(Equal(controller.ViolationTypeImageNotAllowed))
				Expect(violation.Message).To(ContainSubstring("malicious/image:latest"))
				Expect(violation.Message).To(ContainSubstring("test-template"))
			})

			It("should use default image when allowed list is empty", func() {
				template.Spec.AllowedImages = []string{}
				violation := validateImageAllowed("jupyter/base-notebook:latest", template)
				Expect(violation).To(BeNil())
			})

			It("should reject when allowed list is empty and image doesn't match default", func() {
				template.Spec.AllowedImages = []string{}
				violation := validateImageAllowed("other/image:latest", template)
				Expect(violation).NotTo(BeNil())
				Expect(violation.Type).To(Equal(controller.ViolationTypeImageNotAllowed))
			})

			It("should allow any image when AllowCustomImages is true", func() {
				allowCustomImages := true
				template.Spec.AllowCustomImages = &allowCustomImages
				violation := validateImageAllowed("any/custom:image", template)
				Expect(violation).To(BeNil())
			})

			It("should still enforce restrictions when AllowCustomImages is false", func() {
				allowCustomImages := false
				template.Spec.AllowCustomImages = &allowCustomImages
				violation := validateImageAllowed("malicious/image:latest", template)
				Expect(violation).NotTo(BeNil())
				Expect(violation.Type).To(Equal(controller.ViolationTypeImageNotAllowed))
			})

			It("should enforce restrictions when AllowCustomImages is nil (default)", func() {
				template.Spec.AllowCustomImages = nil
				violation := validateImageAllowed("malicious/image:latest", template)
				Expect(violation).NotTo(BeNil())
				Expect(violation.Type).To(Equal(controller.ViolationTypeImageNotAllowed))
			})
		})

		Context("validateStorageSize", func() {
			BeforeEach(func() {
				template.Spec.PrimaryStorage = &workspacev1alpha1.StorageConfig{
					MinSize: &[]resource.Quantity{resource.MustParse("1Gi")}[0],
					MaxSize: &[]resource.Quantity{resource.MustParse("10Gi")}[0],
				}
			})

			It("should allow storage within bounds", func() {
				violation := validateStorageSize(resource.MustParse("5Gi"), template)
				Expect(violation).To(BeNil())
			})

			It("should reject storage below minimum", func() {
				violation := validateStorageSize(resource.MustParse("500Mi"), template)
				Expect(violation).NotTo(BeNil())
				Expect(violation.Type).To(Equal(controller.ViolationTypeStorageExceeded))
				Expect(violation.Message).To(ContainSubstring("below minimum"))
				Expect(violation.Message).To(ContainSubstring("test-template"))
			})

			It("should reject storage above maximum", func() {
				violation := validateStorageSize(resource.MustParse("20Gi"), template)
				Expect(violation).NotTo(BeNil())
				Expect(violation.Type).To(Equal(controller.ViolationTypeStorageExceeded))
				Expect(violation.Message).To(ContainSubstring("exceeds maximum"))
				Expect(violation.Message).To(ContainSubstring("test-template"))
			})

			It("should allow any size when no storage config", func() {
				template.Spec.PrimaryStorage = nil
				violation := validateStorageSize(resource.MustParse("100Gi"), template)
				Expect(violation).To(BeNil())
			})
		})

		Context("storageEqual", func() {
			It("should return true for nil storages", func() {
				Expect(storageEqual(nil, nil)).To(BeTrue())
			})

			It("should return false when one is nil", func() {
				storage := &workspacev1alpha1.StorageSpec{Size: resource.MustParse("1Gi")}
				Expect(storageEqual(nil, storage)).To(BeFalse())
				Expect(storageEqual(storage, nil)).To(BeFalse())
			})

			It("should return true for equal storages", func() {
				storage1 := &workspacev1alpha1.StorageSpec{
					Size:      resource.MustParse("1Gi"),
					MountPath: "/data",
				}
				storage2 := &workspacev1alpha1.StorageSpec{
					Size:      resource.MustParse("1Gi"),
					MountPath: "/data",
				}
				Expect(storageEqual(storage1, storage2)).To(BeTrue())
			})

			It("should return false for different sizes", func() {
				storage1 := &workspacev1alpha1.StorageSpec{Size: resource.MustParse("1Gi")}
				storage2 := &workspacev1alpha1.StorageSpec{Size: resource.MustParse("2Gi")}
				Expect(storageEqual(storage1, storage2)).To(BeFalse())
			})

			It("should return false for different mount paths", func() {
				storage1 := &workspacev1alpha1.StorageSpec{
					Size:      resource.MustParse("1Gi"),
					MountPath: "/data1",
				}
				storage2 := &workspacev1alpha1.StorageSpec{
					Size:      resource.MustParse("1Gi"),
					MountPath: "/data2",
				}
				Expect(storageEqual(storage1, storage2)).To(BeFalse())
			})
		})

		Context("validateResourceBounds", func() {
			BeforeEach(func() {
				template.Spec.ResourceBounds = &workspacev1alpha1.ResourceBounds{
					CPU: &workspacev1alpha1.ResourceRange{
						Min: resource.MustParse("100m"),
						Max: resource.MustParse("2"),
					},
					Memory: &workspacev1alpha1.ResourceRange{
						Min: resource.MustParse("128Mi"),
						Max: resource.MustParse("4Gi"),
					},
				}
			})

			It("should allow resources within bounds", func() {
				resources := corev1.ResourceRequirements{
					Requests: corev1.ResourceList{
						corev1.ResourceCPU:    resource.MustParse("500m"),
						corev1.ResourceMemory: resource.MustParse("1Gi"),
					},
				}
				violations := validateResourceBounds(resources, template)
				Expect(violations).To(BeEmpty())
			})

			It("should reject CPU below minimum", func() {
				resources := corev1.ResourceRequirements{
					Requests: corev1.ResourceList{
						corev1.ResourceCPU: resource.MustParse("50m"),
					},
				}
				violations := validateResourceBounds(resources, template)
				Expect(violations).To(HaveLen(1))
				Expect(violations[0].Type).To(Equal(controller.ViolationTypeResourceExceeded))
				Expect(violations[0].Message).To(ContainSubstring("below minimum"))
				Expect(violations[0].Message).To(ContainSubstring("test-template"))
			})

			It("should reject CPU above maximum", func() {
				resources := corev1.ResourceRequirements{
					Requests: corev1.ResourceList{
						corev1.ResourceCPU: resource.MustParse("4"),
					},
				}
				violations := validateResourceBounds(resources, template)
				Expect(violations).To(HaveLen(1))
				Expect(violations[0].Type).To(Equal(controller.ViolationTypeResourceExceeded))
				Expect(violations[0].Message).To(ContainSubstring("exceeds maximum"))
				Expect(violations[0].Message).To(ContainSubstring("test-template"))
			})

			It("should reject memory below minimum", func() {
				resources := corev1.ResourceRequirements{
					Requests: corev1.ResourceList{
						corev1.ResourceMemory: resource.MustParse("64Mi"),
					},
				}
				violations := validateResourceBounds(resources, template)
				Expect(violations).To(HaveLen(1))
				Expect(violations[0].Type).To(Equal(controller.ViolationTypeResourceExceeded))
				Expect(violations[0].Message).To(ContainSubstring("below minimum"))
			})

			It("should reject memory above maximum", func() {
				resources := corev1.ResourceRequirements{
					Requests: corev1.ResourceList{
						corev1.ResourceMemory: resource.MustParse("8Gi"),
					},
				}
				violations := validateResourceBounds(resources, template)
				Expect(violations).To(HaveLen(1))
				Expect(violations[0].Type).To(Equal(controller.ViolationTypeResourceExceeded))
				Expect(violations[0].Message).To(ContainSubstring("exceeds maximum"))
			})

			It("should reject CPU limit less than request", func() {
				resources := corev1.ResourceRequirements{
					Requests: corev1.ResourceList{
						corev1.ResourceCPU: resource.MustParse("1"),
					},
					Limits: corev1.ResourceList{
						corev1.ResourceCPU: resource.MustParse("500m"),
					},
				}
				violations := validateResourceBounds(resources, template)
				Expect(violations).To(HaveLen(1))
				Expect(violations[0].Message).To(ContainSubstring("CPU limit must be greater than or equal to CPU request"))
			})

			It("should reject memory limit less than request", func() {
				resources := corev1.ResourceRequirements{
					Requests: corev1.ResourceList{
						corev1.ResourceMemory: resource.MustParse("2Gi"),
					},
					Limits: corev1.ResourceList{
						corev1.ResourceMemory: resource.MustParse("1Gi"),
					},
				}
				violations := validateResourceBounds(resources, template)
				Expect(violations).To(HaveLen(1))
				Expect(violations[0].Message).To(ContainSubstring("Memory limit must be greater than or equal to memory request"))
			})

			It("should allow resources when no bounds defined", func() {
				template.Spec.ResourceBounds = nil
				resources := corev1.ResourceRequirements{
					Requests: corev1.ResourceList{
						corev1.ResourceCPU:    resource.MustParse("10"),
						corev1.ResourceMemory: resource.MustParse("100Gi"),
					},
				}
				violations := validateResourceBounds(resources, template)
				Expect(violations).To(BeEmpty())
			})
		})

		Context("resourcesEqual", func() {
			It("should return true for nil resources", func() {
				Expect(resourcesEqual(nil, nil)).To(BeTrue())
			})

			It("should return false when one is nil", func() {
				resources := &corev1.ResourceRequirements{
					Requests: corev1.ResourceList{corev1.ResourceCPU: resource.MustParse("1")},
				}
				Expect(resourcesEqual(nil, resources)).To(BeFalse())
				Expect(resourcesEqual(resources, nil)).To(BeFalse())
			})

			It("should return true for equal resources", func() {
				resources1 := &corev1.ResourceRequirements{
					Requests: corev1.ResourceList{corev1.ResourceCPU: resource.MustParse("1")},
					Limits:   corev1.ResourceList{corev1.ResourceCPU: resource.MustParse("2")},
				}
				resources2 := &corev1.ResourceRequirements{
					Requests: corev1.ResourceList{corev1.ResourceCPU: resource.MustParse("1")},
					Limits:   corev1.ResourceList{corev1.ResourceCPU: resource.MustParse("2")},
				}
				Expect(resourcesEqual(resources1, resources2)).To(BeTrue())
			})

			It("should return false for different requests", func() {
				resources1 := &corev1.ResourceRequirements{
					Requests: corev1.ResourceList{corev1.ResourceCPU: resource.MustParse("1")},
				}
				resources2 := &corev1.ResourceRequirements{
					Requests: corev1.ResourceList{corev1.ResourceCPU: resource.MustParse("2")},
				}
				Expect(resourcesEqual(resources1, resources2)).To(BeFalse())
			})

			It("should return false for different limits", func() {
				resources1 := &corev1.ResourceRequirements{
					Limits: corev1.ResourceList{corev1.ResourceCPU: resource.MustParse("1")},
				}
				resources2 := &corev1.ResourceRequirements{
					Limits: corev1.ResourceList{corev1.ResourceCPU: resource.MustParse("2")},
				}
				Expect(resourcesEqual(resources1, resources2)).To(BeFalse())
			})
		})
	})

	Context("isAdminUser", func() {
		It("should return true for system:masters group", func() {
			groups := []string{"system:masters", "other-group"}
			Expect(isAdminUser(groups)).To(BeTrue())
		})

		It("should return true for environment variable admin group", func() {
			Expect(os.Setenv("CLUSTER_ADMIN_GROUP", "custom-admin-group")).To(Succeed())
			defer func() { _ = os.Unsetenv("CLUSTER_ADMIN_GROUP") }()

			groups := []string{"custom-admin-group", "other-group"}
			Expect(isAdminUser(groups)).To(BeTrue())
		})

		It("should return false for non-admin groups", func() {
			groups := []string{"regular-user", "data-scientists"}
			Expect(isAdminUser(groups)).To(BeFalse())
		})
	})
})

// MockClient for testing
type MockClient struct {
	ServiceAccount *corev1.ServiceAccount
	GetError       error
}

func (m *MockClient) Get(ctx context.Context, key client.ObjectKey, obj client.Object, opts ...client.GetOption) error {
	if m.GetError != nil {
		return m.GetError
	}
	if sa, ok := obj.(*corev1.ServiceAccount); ok && m.ServiceAccount != nil {
		*sa = *m.ServiceAccount
	}
	return nil
}

func (m *MockClient) List(ctx context.Context, list client.ObjectList, opts ...client.ListOption) error {
	return nil
}

func (m *MockClient) Create(ctx context.Context, obj client.Object, opts ...client.CreateOption) error {
	return nil
}

func (m *MockClient) Delete(ctx context.Context, obj client.Object, opts ...client.DeleteOption) error {
	return nil
}

func (m *MockClient) Update(ctx context.Context, obj client.Object, opts ...client.UpdateOption) error {
	return nil
}

func (m *MockClient) Patch(ctx context.Context, obj client.Object, patch client.Patch, opts ...client.PatchOption) error {
	return nil
}

func (m *MockClient) DeleteAllOf(ctx context.Context, obj client.Object, opts ...client.DeleteAllOfOption) error {
	return nil
}

func (m *MockClient) Status() client.StatusWriter {
	return nil
}

func (m *MockClient) Scheme() *runtime.Scheme {
	return nil
}

func (m *MockClient) RESTMapper() meta.RESTMapper {
	return nil
}

func (m *MockClient) GroupVersionKindFor(obj runtime.Object) (schema.GroupVersionKind, error) {
	return schema.GroupVersionKind{}, nil
}

func (m *MockClient) IsObjectNamespaced(obj runtime.Object) (bool, error) {
	return true, nil
}

func (m *MockClient) SubResource(subResource string) client.SubResourceClient {
	return nil
}<|MERGE_RESOLUTION|>--- conflicted
+++ resolved
@@ -66,22 +66,18 @@
 				OwnershipType: "Public",
 			},
 		}
-<<<<<<< HEAD
-		defaulter = WorkspaceCustomDefaulter{
-			templateGetter: NewTemplateGetter(k8sClient),
-		}
-		validator = WorkspaceCustomValidator{}
-=======
+
 		mockClient := &MockClient{}
 		defaulter = WorkspaceCustomDefaulter{
 			templateDefaulter:       NewTemplateDefaulter(mockClient),
 			serviceAccountDefaulter: NewServiceAccountDefaulter(mockClient),
+      templateGetter:          NewTemplateGetter(mockClient),
 		}
 		validator = WorkspaceCustomValidator{
 			templateValidator:       NewTemplateValidator(mockClient),
 			serviceAccountValidator: NewServiceAccountValidator(mockClient),
+      templateGetter:          NewTemplateGetter(mockClient),
 		}
->>>>>>> f426fcaf
 		ctx = context.Background()
 	})
 
