--- conflicted
+++ resolved
@@ -75,11 +75,7 @@
 			},
 			Spec: workspacev1alpha1.WorkspaceSpec{
 				DisplayName: "Test Workspace",
-<<<<<<< HEAD
-				TemplateRef: &workspacev1alpha1.WorkspaceTemplateRef{Name: template.Name},
-=======
 				TemplateRef: &workspacev1alpha1.TemplateRef{Name: template.Name},
->>>>>>> e1782d7f
 			},
 		}
 
@@ -147,12 +143,7 @@
 		})
 
 		It("should return error when template not found", func() {
-<<<<<<< HEAD
-			nonExistentTemplate := "non-existent-template"
-			workspace.Spec.TemplateRef = &workspacev1alpha1.WorkspaceTemplateRef{Name: nonExistentTemplate}
-=======
 			workspace.Spec.TemplateRef = &workspacev1alpha1.TemplateRef{Name: "non-existent-template"}
->>>>>>> e1782d7f
 
 			err := defaulter.ApplyTemplateDefaults(ctx, workspace)
 			Expect(err).To(HaveOccurred())
