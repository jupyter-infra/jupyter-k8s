apiVersion: apps/v1
kind: Deployment
metadata:
  name: jupyter-k8s-controller-manager
  namespace: {{ .Release.Namespace }}
  labels:
    {{- include "chart.labels" . | nindent 4 }}
    control-plane: controller-manager
spec:
  replicas:  {{ .Values.controllerManager.replicas }}
  selector:
    matchLabels:
      {{- include "chart.selectorLabels" . | nindent 6 }}
      control-plane: controller-manager
  template:
    metadata:
      annotations:
        kubectl.kubernetes.io/default-container: manager
      labels:
        {{- include "chart.labels" . | nindent 8 }}
        control-plane: controller-manager
        {{- if and .Values.controllerManager.pod .Values.controllerManager.pod.labels }}
        {{- range $key, $value := .Values.controllerManager.pod.labels }}
        {{ $key }}: {{ $value }}
        {{- end }}
        {{- end }}
    spec:
      containers:
        - name: manager
          args:
            {{- range .Values.controllerManager.container.args }}
            - {{ . }}
            {{- end }}
            - "--application-images-pull-policy={{ .Values.application.imagesPullPolicy }}"
            - "--application-images-registry={{ .Values.application.imagesRegistry }}"
            {{- if .Values.accessResources.traefik.enable }}
            - "--watch-traefik"
            {{- end}}
            {{- if .Values.extensionApi.enable }}
            - "--enable-extension-api"
            {{- end}}
            {{- if .Values.workspacePodWatching.enable }}
            - "--enable-workspace-pod-watching"
            {{- end}}
          command:
            - /manager
          image: {{ .Values.controllerManager.container.image.repository }}:{{ .Values.controllerManager.container.image.tag }}
          {{- if .Values.controllerManager.container.imagePullPolicy }}
          imagePullPolicy: {{ .Values.controllerManager.container.imagePullPolicy }}
          {{- end }}
          {{- if .Values.controllerManager.container.env }}
          env:
            {{- range $key, $value := .Values.controllerManager.container.env }}
            - name: {{ $key }}
              value: {{ $value }}
            {{- end }}
            - name: CONTROLLER_POD_NAMESPACE
              valueFrom:
                fieldRef:
                  fieldPath: metadata.namespace
            - name: CONTROLLER_POD_SERVICE_ACCOUNT
              valueFrom:
                fieldRef:
                  fieldPath: spec.serviceAccountName
          {{- end }}
          livenessProbe:
            {{- toYaml .Values.controllerManager.container.livenessProbe | nindent 12 }}
          readinessProbe:
            {{- toYaml .Values.controllerManager.container.readinessProbe | nindent 12 }}
          {{- if .Values.webhook.enable }}
          ports:
            - containerPort: 9443
              name: webhook-server
              protocol: TCP
          {{- end }}
          resources:
            {{- toYaml .Values.controllerManager.container.resources | nindent 12 }}
          securityContext:
            {{- toYaml .Values.controllerManager.container.securityContext | nindent 12 }}
          {{- if and .Values.certmanager.enable (or .Values.webhook.enable .Values.metrics.enable .Values.extensionApi.enable) }}
          volumeMounts:
            {{- if and .Values.extensionApi.enable .Values.certmanager.enable }}
            - name: extension-server-cert
              mountPath: /tmp/extension-server/serving-certs
              readOnly: true
            {{- end }}
            {{- if and .Values.webhook.enable .Values.certmanager.enable }}
            - name: webhook-cert
              mountPath: /tmp/k8s-webhook-server/serving-certs
              readOnly: true
            {{- end }}
            {{- if and .Values.metrics.enable .Values.certmanager.enable }}
            - name: metrics-certs
              mountPath: /tmp/k8s-metrics-server/metrics-certs
              readOnly: true
            {{- end }}
          {{- end }}
      securityContext:
        {{- toYaml .Values.controllerManager.securityContext | nindent 8 }}
      serviceAccountName: {{ .Values.controllerManager.serviceAccountName }}
<<<<<<< HEAD
=======
      {{- with .Values.controllerManager.nodeSelector }}
      nodeSelector:
        {{- toYaml . | nindent 8 }}
      {{- end }}
      {{- with .Values.controllerManager.tolerations }}
      tolerations:
        {{- toYaml . | nindent 8 }}
      {{- end }}
      {{- with .Values.controllerManager.affinity }}
      affinity:
        {{- toYaml . | nindent 8 }}
      {{- else }}
      affinity:
        nodeAffinity:
          requiredDuringSchedulingIgnoredDuringExecution:
            nodeSelectorTerms:
              - matchExpressions:
                - key: kubernetes.io/arch
                  operator: In
                  values:
                    - amd64
                    - arm64
                    - ppc64le
                    - s390x
                - key: kubernetes.io/os
                  operator: In
                  values:
                    - linux
      {{- end }}
>>>>>>> 0c88527f
      terminationGracePeriodSeconds: {{ .Values.controllerManager.terminationGracePeriodSeconds }}
      {{- if and .Values.certmanager.enable (or .Values.webhook.enable .Values.metrics.enable .Values.extensionApi.enable) }}
      volumes:
        {{- if and .Values.extensionApi.enable .Values.certmanager.enable }}
        - name: extension-server-cert
          secret:
            secretName: extension-server-cert
        {{- end }}
        {{- if and .Values.webhook.enable .Values.certmanager.enable }}
        - name: webhook-cert
          secret:
            secretName: webhook-server-cert
        {{- end }}
        {{- if and .Values.metrics.enable .Values.certmanager.enable }}
        - name: metrics-certs
          secret:
            secretName: metrics-server-cert
        {{- end }}
      {{- end }}<|MERGE_RESOLUTION|>--- conflicted
+++ resolved
@@ -98,38 +98,6 @@
       securityContext:
         {{- toYaml .Values.controllerManager.securityContext | nindent 8 }}
       serviceAccountName: {{ .Values.controllerManager.serviceAccountName }}
-<<<<<<< HEAD
-=======
-      {{- with .Values.controllerManager.nodeSelector }}
-      nodeSelector:
-        {{- toYaml . | nindent 8 }}
-      {{- end }}
-      {{- with .Values.controllerManager.tolerations }}
-      tolerations:
-        {{- toYaml . | nindent 8 }}
-      {{- end }}
-      {{- with .Values.controllerManager.affinity }}
-      affinity:
-        {{- toYaml . | nindent 8 }}
-      {{- else }}
-      affinity:
-        nodeAffinity:
-          requiredDuringSchedulingIgnoredDuringExecution:
-            nodeSelectorTerms:
-              - matchExpressions:
-                - key: kubernetes.io/arch
-                  operator: In
-                  values:
-                    - amd64
-                    - arm64
-                    - ppc64le
-                    - s390x
-                - key: kubernetes.io/os
-                  operator: In
-                  values:
-                    - linux
-      {{- end }}
->>>>>>> 0c88527f
       terminationGracePeriodSeconds: {{ .Values.controllerManager.terminationGracePeriodSeconds }}
       {{- if and .Values.certmanager.enable (or .Values.webhook.enable .Values.metrics.enable .Values.extensionApi.enable) }}
       volumes:
