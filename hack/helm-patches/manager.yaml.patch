          args:
            {{- range .Values.controllerManager.container.args }}
            - {{ . }}
            {{- end }}
            - --application-images-pull-policy={{ .Values.application.imagesPullPolicy }}
            - --application-images-registry={{ .Values.application.imagesRegistry }}
            {{- if .Values.accessResources.traefik.enable }}
            - --watch-traefik
            {{- end}}
            {{- if .Values.extensionApi.enable }}
<<<<<<< HEAD
            - --enable-extension-api=true
            {{- end}}
            {{- if .Values.workspacePodWatching.enable }}
            - --enable-workspace-pod-watching
=======
            - --enable-extension-api
>>>>>>> 03791685
            {{- end}}<|MERGE_RESOLUTION|>--- conflicted
+++ resolved
@@ -8,12 +8,8 @@
             - --watch-traefik
             {{- end}}
             {{- if .Values.extensionApi.enable }}
-<<<<<<< HEAD
-            - --enable-extension-api=true
+            - --enable-extension-api
             {{- end}}
             {{- if .Values.workspacePodWatching.enable }}
             - --enable-workspace-pod-watching
-=======
-            - --enable-extension-api
->>>>>>> 03791685
             {{- end}}