--- conflicted
+++ resolved
@@ -211,15 +211,10 @@
 		cmd := exec.Command("kubectl", "delete", "workspace",
 			"workspace-with-template", "test-valid-workspace",
 			"cpu-exceed-test", "valid-overrides-test",
-<<<<<<< HEAD
 			"deletion-protection-test", "templateref-mutability-test",
 			"lazy-application-test", "compliance-check-test",
 			"cel-immutability-test",
 			"--ignore-not-found", "--wait=false")
-=======
-			"deletion-protection-test", "cel-immutability-test",
-			"--ignore-not-found", "--timeout=60s")
->>>>>>> 3092c6d9
 		_, _ = utils.Run(cmd)
 
 		By("waiting for all workspaces to be fully deleted")
@@ -249,15 +244,10 @@
 		// Templates with lazy finalizers will only delete after workspaces are gone
 		cmd = exec.Command("kubectl", "delete", "workspacetemplate",
 			"production-notebook-template", "restricted-template",
-<<<<<<< HEAD
 			"mutability-test-template", "restricted-template-mutability",
 			"lazy-application-template", "compliance-template",
-			"immutability-test-template",  // From main
+			"immutability-test-template",
 			"--ignore-not-found", "--wait=false")
-=======
-			"immutability-test-template",
-			"--ignore-not-found", "--timeout=60s")
->>>>>>> 3092c6d9
 		_, _ = utils.Run(cmd)
 
 		By("undeploying the controller-manager")
@@ -521,7 +511,6 @@
 			_, _ = utils.Run(cmd)
 		})
 
-<<<<<<< HEAD
 		It("should allow WorkspaceTemplate spec modification (mutability)", func() {
 			By("creating a template for mutability testing")
 			cmd := exec.Command("kubectl", "apply", "-f",
@@ -555,8 +544,6 @@
 			cmd = exec.Command("kubectl", "delete", "workspacetemplate", "mutability-test-template")
 			_, _ = utils.Run(cmd)
 		})
-=======
->>>>>>> 3092c6d9
 	})
 
 	Context("Webhook Validation", func() {
@@ -614,47 +601,6 @@
 			Expect(err).NotTo(HaveOccurred())
 
 			By("creating workspace without access strategy")
-<<<<<<< HEAD
-=======
-			workspaceYaml := `apiVersion: workspace.jupyter.org/v1alpha1
-kind: Workspace
-metadata:
-  name: access-strategy-inheritance-test
-spec:
-  displayName: "Access Strategy Inheritance Test"
-  templateRef: "access-strategy-template"
-`
-			cmd = exec.Command("sh", "-c",
-				fmt.Sprintf("echo '%s' | kubectl apply -f -", workspaceYaml))
-			_, err = utils.Run(cmd)
-			Expect(err).NotTo(HaveOccurred())
-
-			By("verifying workspace inherited access strategy from template")
-			Eventually(func(g Gomega) {
-				cmd := exec.Command("kubectl", "get", "workspace", "access-strategy-inheritance-test",
-					"-o", "jsonpath={.spec.accessStrategy.name}")
-				output, err := utils.Run(cmd)
-				g.Expect(err).NotTo(HaveOccurred())
-				g.Expect(output).To(Equal("test-access-strategy"))
-			}).WithTimeout(10 * time.Second).Should(Succeed())
-
-			By("verifying workspace inherited access strategy namespace")
-			cmd = exec.Command("kubectl", "get", "workspace", "access-strategy-inheritance-test",
-				"-o", "jsonpath={.spec.accessStrategy.namespace}")
-			output, err := utils.Run(cmd)
-			Expect(err).NotTo(HaveOccurred())
-			Expect(output).To(Equal("default"))
-
-			By("cleaning up test resources")
-			cmd = exec.Command("kubectl", "delete", "workspace", "access-strategy-inheritance-test", "--ignore-not-found")
-			_, _ = utils.Run(cmd)
-			cmd = exec.Command("kubectl", "delete", "workspacetemplate", "access-strategy-template", "--ignore-not-found")
-			_, _ = utils.Run(cmd)
-		})
-
-		It("should reject workspace creation with multiple violations", func() {
-			By("attempting to create workspace with multiple template violations")
->>>>>>> 3092c6d9
 			workspaceYaml := `apiVersion: workspace.jupyter.org/v1alpha1
 kind: Workspace
 metadata:
