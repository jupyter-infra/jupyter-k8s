--- conflicted
+++ resolved
@@ -32,6 +32,8 @@
 )
 
 var _ = Describe("WorkspaceTemplate", Ordered, func() {
+	var controllerPodName string
+
 	// Helper functions for workspace management
 	findWorkspacesUsingTemplate := func(templateName string) ([]string, error) {
 		// Use label selector to find workspaces by template
@@ -90,10 +92,7 @@
 		waitForWorkspaceDeletion(templateName)
 	}
 
-	// This test suite installs WorkspaceTemplate samples for validation testing
 	BeforeAll(func() {
-<<<<<<< HEAD
-=======
 		By("installing CRDs")
 		_, _ = fmt.Fprintf(GinkgoWriter, "Installing CRDs...\n")
 		cmd := exec.Command("make", "install")
@@ -171,16 +170,15 @@
 		}
 		Eventually(verifyWebhookReady, 30*time.Second, 2*time.Second).Should(Succeed())
 
->>>>>>> f9c53b21
 		By("installing WorkspaceTemplate samples")
 		_, _ = fmt.Fprintf(GinkgoWriter, "Creating jupyter-k8s-shared namespace...\n")
 		cmd = exec.Command("kubectl", "create", "namespace", "jupyter-k8s-shared")
 		_, _ = utils.Run(cmd) // Ignore error if namespace already exists
 
 		_, _ = fmt.Fprintf(GinkgoWriter, "Applying production template...\n")
-		cmd := exec.Command("kubectl", "apply", "-f",
+		cmd = exec.Command("kubectl", "apply", "-f",
 			"config/samples/workspace_v1alpha1_workspacetemplate_production.yaml")
-		_, err := utils.Run(cmd)
+		_, err = utils.Run(cmd)
 		Expect(err).NotTo(HaveOccurred(), "Failed to create production template")
 
 		_, _ = fmt.Fprintf(GinkgoWriter, "Applying restricted template for validation tests...\n")
@@ -192,7 +190,6 @@
 		Expect(err).To(HaveOccurred(), "Expected webhook to reject invalid workspace")
 	})
 
-	// Clean up test-specific workspaces and templates
 	AfterAll(func() {
 		By("cleaning up test workspaces")
 		_, _ = fmt.Fprintf(GinkgoWriter, "Deleting test workspaces...\n")
@@ -205,8 +202,6 @@
 			"--ignore-not-found", "--timeout=60s")
 		_, _ = utils.Run(cmd)
 
-<<<<<<< HEAD
-=======
 		By("waiting for all workspaces to be fully deleted")
 		Eventually(func(g Gomega) {
 			cmd := exec.Command("kubectl", "get", "workspace", "-o", "name")
@@ -224,7 +219,6 @@
 			g.Expect(output).To(BeEmpty(), fmt.Sprintf("expected all workspaces to be fully deleted before deleting templates, but found: %s", output))
 		}).WithTimeout(180 * time.Second).WithPolling(2 * time.Second).Should(Succeed())
 
->>>>>>> f9c53b21
 		By("cleaning up test templates")
 		_, _ = fmt.Fprintf(GinkgoWriter, "Deleting test templates...\n")
 		// Templates with lazy finalizers will only delete after workspaces are gone
@@ -235,8 +229,6 @@
 			"immutability-test-template",
 			"--ignore-not-found", "--wait=false")
 		_, _ = utils.Run(cmd)
-<<<<<<< HEAD
-=======
 
 		By("uninstalling CRDs")
 		_, _ = fmt.Fprintf(GinkgoWriter, "Uninstalling CRDs (this deletes all CRs and allows controller to handle finalizers)...\n")
@@ -249,7 +241,6 @@
 		cmd = exec.Command("make", "undeploy")
 		cmd.Args = append(cmd.Args, "--timeout=300s")
 		_, _ = utils.Run(cmd)
->>>>>>> f9c53b21
 	})
 
 	Context("Template Creation and Usage", func() {
@@ -305,35 +296,6 @@
 			Expect(err).NotTo(HaveOccurred())
 			Expect(output).To(Equal("False"))
 		})
-<<<<<<< HEAD
-
-		It("should log template resolution and validation", func() {
-			By("getting controller pod name")
-			cmd := exec.Command("kubectl", "get",
-				"pods", "-l", "control-plane=controller-manager",
-				"-o", "go-template={{ range .items }}"+
-					"{{ if not .metadata.deletionTimestamp }}"+
-					"{{ .metadata.name }}"+
-					"{{ \"\\n\" }}{{ end }}{{ end }}",
-				"-n", controllerNamespace,
-			)
-			podOutput, err := utils.Run(cmd)
-			Expect(err).NotTo(HaveOccurred())
-			podNames := utils.GetNonEmptyLines(podOutput)
-			Expect(podNames).To(HaveLen(1), "expected 1 controller pod running")
-			controllerPodName := podNames[0]
-
-			By("checking controller logs for template resolution")
-			cmd = exec.Command("kubectl", "logs", controllerPodName, "-n", controllerNamespace,
-				"--tail=500")
-			output, err := utils.Run(cmd)
-			Expect(err).NotTo(HaveOccurred())
-
-			Expect(output).To(ContainSubstring("Resolving template"))
-			Expect(output).To(ContainSubstring("Validation passed"))
-		})
-=======
->>>>>>> f9c53b21
 	})
 
 	Context("Template Validation", func() {
