//go:build e2e
// +build e2e

/*
Copyright (c) Amazon Web Services
Distributed under the terms of the MIT license
*/
<<<<<<< HEAD


=======
>>>>>>> baffaa67


package e2e

import (
	"encoding/json"
	"fmt"
	"os"
	"os/exec"
	"path/filepath"
	"time"

	. "github.com/onsi/ginkgo/v2"
	. "github.com/onsi/gomega"

	"github.com/jupyter-infra/jupyter-k8s/test/utils"
)

// Test constants
const namespace = "jupyter-k8s-system"
const serviceAccountName = "jupyter-k8s-controller-manager"
const metricsServiceName = "jupyter-k8s-controller-manager-metrics-service"
const metricsRoleBindingName = "jupyter-k8s-metrics-binding"
const webhookCertificateName = "jupyter-k8s-serving-cert"

var _ = Describe("Manager", Ordered, func() {
	var controllerPodName string

	// After each test, check for failures and collect logs, events,
	// and pod descriptions for debugging.
	AfterEach(func() {
		specReport := CurrentSpecReport()
		if specReport.Failed() {
			By("Fetching controller manager pod logs")
			cmd := exec.Command("kubectl", "logs", controllerPodName, "-n", namespace)
			controllerLogs, err := utils.Run(cmd)
			if err == nil {
				_, _ = fmt.Fprintf(GinkgoWriter, "Controller logs:\n %s", controllerLogs)
			} else {
				_, _ = fmt.Fprintf(GinkgoWriter, "Failed to get Controller logs: %s", err)
			}

			By("Fetching Kubernetes events")
			cmd = exec.Command("kubectl", "get", "events", "-n", namespace, "--sort-by=.lastTimestamp")
			eventsOutput, err := utils.Run(cmd)
			if err == nil {
				_, _ = fmt.Fprintf(GinkgoWriter, "Kubernetes events:\n%s", eventsOutput)
			} else {
				_, _ = fmt.Fprintf(GinkgoWriter, "Failed to get Kubernetes events: %s", err)
			}

			By("Fetching curl-metrics logs")
			cmd = exec.Command("kubectl", "logs", "curl-metrics", "-n", namespace)
			metricsOutput, err := utils.Run(cmd)
			if err == nil {
				_, _ = fmt.Fprintf(GinkgoWriter, "Metrics logs:\n %s", metricsOutput)
			} else {
				_, _ = fmt.Fprintf(GinkgoWriter, "Failed to get curl-metrics logs: %s", err)
			}

			By("Fetching controller manager pod description")
			cmd = exec.Command("kubectl", "describe", "pod", controllerPodName, "-n", namespace)
			podDescription, err := utils.Run(cmd)
			if err == nil {
				_, _ = fmt.Fprintf(GinkgoWriter, "Pod description:\n %s", podDescription)
			} else {
				_, _ = fmt.Fprintf(GinkgoWriter, "Failed to describe controller pod")
			}
		}
	})

	SetDefaultEventuallyTimeout(2 * time.Minute)
	SetDefaultEventuallyPollingInterval(time.Second)

	Context("Manager", func() {
		It("should run successfully", func() {
			By("validating that the controller-manager pod is running as expected")
			verifyControllerUp := func(g Gomega) {
				// Get the name of the controller-manager pod
				cmd := exec.Command("kubectl", "get",
					"pods", "-l", "control-plane=controller-manager",
					"-o", "go-template={{ range .items }}"+
						"{{ if not .metadata.deletionTimestamp }}"+
						"{{ .metadata.name }}"+
						"{{ \"\\n\" }}{{ end }}{{ end }}",
					"-n", namespace,
				)

				podOutput, err := utils.Run(cmd)
				g.Expect(err).NotTo(HaveOccurred(), "Failed to retrieve controller-manager pod information")
				podNames := utils.GetNonEmptyLines(podOutput)
				g.Expect(podNames).To(HaveLen(1), "expected 1 controller pod running")
				controllerPodName = podNames[0]
				g.Expect(controllerPodName).To(ContainSubstring("controller-manager"))

				// Validate the pod's status
				cmd = exec.Command("kubectl", "get",
					"pods", controllerPodName, "-o", "jsonpath={.status.phase}",
					"-n", namespace,
				)
				output, err := utils.Run(cmd)
				g.Expect(err).NotTo(HaveOccurred())
				g.Expect(output).To(Equal("Running"), "Incorrect controller-manager pod status")
			}
			Eventually(verifyControllerUp).Should(Succeed())
		})

		It("should ensure the metrics endpoint is serving metrics", func() {
			By("creating a ClusterRoleBinding for the service account to allow access to metrics")
			// Delete existing ClusterRoleBinding if it exists
			cmd := exec.Command("kubectl", "delete", "clusterrolebinding", metricsRoleBindingName, "--ignore-not-found")
			_, _ = utils.Run(cmd) // Ignore errors if it doesn't exist

			cmd = exec.Command("kubectl", "create", "clusterrolebinding", metricsRoleBindingName,
				"--clusterrole=jupyter-k8s-metrics-reader",
				fmt.Sprintf("--serviceaccount=%s:%s", namespace, serviceAccountName),
			)
			_, err := utils.Run(cmd)
			Expect(err).NotTo(HaveOccurred(), "Failed to create ClusterRoleBinding")

			By("validating that the metrics service is available")
			cmd = exec.Command("kubectl", "get", "service", metricsServiceName, "-n", namespace)
			_, err = utils.Run(cmd)
			Expect(err).NotTo(HaveOccurred(), "Metrics service should exist")

			By("getting the service account token")
			token, err := serviceAccountToken()
			Expect(err).NotTo(HaveOccurred())
			Expect(token).NotTo(BeEmpty())

			By("waiting for the metrics endpoint to be ready")
			verifyMetricsEndpointReady := func(g Gomega) {
				cmd := exec.Command("kubectl", "get", "endpoints", metricsServiceName, "-n", namespace)
				output, err := utils.Run(cmd)
				g.Expect(err).NotTo(HaveOccurred())
				g.Expect(output).To(ContainSubstring("8443"), "Metrics endpoint is not ready")
			}
			Eventually(verifyMetricsEndpointReady).Should(Succeed())

			By("verifying that the controller manager is serving the metrics server")
			verifyMetricsServerStarted := func(g Gomega) {
				cmd := exec.Command("kubectl", "logs", controllerPodName, "-n", namespace)
				output, err := utils.Run(cmd)
				g.Expect(err).NotTo(HaveOccurred())
				g.Expect(output).To(ContainSubstring("controller-runtime.metrics\tServing metrics server"),
					"Metrics server not yet started")
			}
			Eventually(verifyMetricsServerStarted).Should(Succeed())

			By("creating the curl-metrics pod to access the metrics endpoint")
			cmd = exec.Command("kubectl", "run", "curl-metrics", "--restart=Never",
				"-n", namespace,
				"--image=curlimages/curl:latest",
				"--overrides",
				fmt.Sprintf(`{
					"spec": {
						"containers": [{
							"name": "curl",
							"image": "curlimages/curl:latest",
							"command": ["/bin/sh", "-c"],
							"args": ["curl -v -k -H 'Authorization: Bearer %s' https://%s.%s.svc.cluster.local:8443/metrics"],
							"securityContext": {
								"readOnlyRootFilesystem": true,
								"allowPrivilegeEscalation": false,
								"capabilities": {
									"drop": ["ALL"]
								},
								"runAsNonRoot": true,
								"runAsUser": 1000,
								"seccompProfile": {
									"type": "RuntimeDefault"
								}
							}
						}],
						"serviceAccountName": "%s"
					}
				}`, token, metricsServiceName, namespace, serviceAccountName))
			_, err = utils.Run(cmd)
			Expect(err).NotTo(HaveOccurred(), "Failed to create curl-metrics pod")

			By("waiting for the curl-metrics pod to complete.")
			verifyCurlUp := func(g Gomega) {
				cmd := exec.Command("kubectl", "get", "pods", "curl-metrics",
					"-o", "jsonpath={.status.phase}",
					"-n", namespace)
				output, err := utils.Run(cmd)
				g.Expect(err).NotTo(HaveOccurred())
				g.Expect(output).To(Equal("Succeeded"), "curl pod in wrong status")
			}
			Eventually(verifyCurlUp, 5*time.Minute).Should(Succeed())

			By("getting the metrics by checking curl-metrics logs")
			metricsOutput := getMetricsOutput()
			Expect(metricsOutput).To(ContainSubstring(
				"controller_runtime_reconcile_total",
			))
		})

		It("should provisioned cert-manager", func() {
			By("validating that cert-manager has the certificate Secret")
			verifyCertManager := func(g Gomega) {
				cmd := exec.Command("kubectl", "get", "secrets", "webhook-server-cert", "-n", namespace)
				_, err := utils.Run(cmd)
				g.Expect(err).NotTo(HaveOccurred())
			}
			Eventually(verifyCertManager).Should(Succeed())
		})

		It("should have CA injection for mutating webhooks", func() {
			By("checking CA injection for mutating webhooks")
			verifyCAInjection := func(g Gomega) {
				cmd := exec.Command("kubectl", "get",
					"mutatingwebhookconfigurations.admissionregistration.k8s.io",
					"jupyter-k8s-mutating-webhook-configuration",
					"-o", "go-template={{ range .webhooks }}{{ .clientConfig.caBundle }}{{ end }}")
				mwhOutput, err := utils.Run(cmd)
				g.Expect(err).NotTo(HaveOccurred())
				g.Expect(len(mwhOutput)).To(BeNumerically(">", 10))
			}
			Eventually(verifyCAInjection).Should(Succeed())
		})

		It("should have CA injection for validating webhooks", func() {
			By("checking CA injection for validating webhooks")
			verifyCAInjection := func(g Gomega) {
				cmd := exec.Command("kubectl", "get",
					"validatingwebhookconfigurations.admissionregistration.k8s.io",
					"jupyter-k8s-validating-webhook-configuration",
					"-o", "go-template={{ range .webhooks }}{{ .clientConfig.caBundle }}{{ end }}")
				vwhOutput, err := utils.Run(cmd)
				g.Expect(err).NotTo(HaveOccurred())
				g.Expect(len(vwhOutput)).To(BeNumerically(">", 10))
			}
			Eventually(verifyCAInjection).Should(Succeed())
		})

		// +kubebuilder:scaffold:e2e-webhooks-checks

		// TODO: Customize the e2e test suite with scenarios specific to your project.
		// Consider applying sample/CR(s) and check their status and/or verifying
		// the reconciliation by using the metrics, i.e.:
		// metricsOutput := getMetricsOutput()
		// Expect(metricsOutput).To(ContainSubstring(
		//    fmt.Sprintf(`controller_runtime_reconcile_total{controller="%s",result="success"} 1`,
		//    strings.ToLower(<Kind>),
		// ))
	})
})

// serviceAccountToken returns a token for the specified service account in the given namespace.
// It uses the Kubernetes TokenRequest API to generate a token by directly sending a request
// and parsing the resulting token from the API response.
func serviceAccountToken() (string, error) {
	const tokenRequestRawString = `{
		"apiVersion": "authentication.k8s.io/v1",
		"kind": "TokenRequest"
	}`

	// Temporary file to store the token request
	secretName := fmt.Sprintf("%s-token-request", serviceAccountName)
	tokenRequestFile := filepath.Join("/tmp", secretName)
	err := os.WriteFile(tokenRequestFile, []byte(tokenRequestRawString), os.FileMode(0o644))
	if err != nil {
		return "", err
	}

	var out string
	verifyTokenCreation := func(g Gomega) {
		// Execute kubectl command to create the token
		cmd := exec.Command("kubectl", "create", "--raw", fmt.Sprintf(
			"/api/v1/namespaces/%s/serviceaccounts/%s/token",
			namespace,
			serviceAccountName,
		), "-f", tokenRequestFile)

		output, err := cmd.CombinedOutput()
		g.Expect(err).NotTo(HaveOccurred())

		// Parse the JSON output to extract the token
		var token tokenRequest
		err = json.Unmarshal(output, &token)
		g.Expect(err).NotTo(HaveOccurred())

		out = token.Status.Token
	}
	Eventually(verifyTokenCreation).Should(Succeed())

	return out, err
}

// getMetricsOutput retrieves and returns the logs from the curl pod used to access the metrics endpoint.
func getMetricsOutput() string {
	By("getting the curl-metrics logs")
	cmd := exec.Command("kubectl", "logs", "curl-metrics", "-n", namespace)
	metricsOutput, err := utils.Run(cmd)
	Expect(err).NotTo(HaveOccurred(), "Failed to retrieve logs from curl pod")
	Expect(metricsOutput).To(ContainSubstring("< HTTP/1.1 200 OK"))
	return metricsOutput
}

// tokenRequest is a simplified representation of the Kubernetes TokenRequest API response,
// containing only the token field that we need to extract.
type tokenRequest struct {
	Status struct {
		Token string `json:"token"`
	} `json:"status"`
}<|MERGE_RESOLUTION|>--- conflicted
+++ resolved
@@ -5,11 +5,6 @@
 Copyright (c) Amazon Web Services
 Distributed under the terms of the MIT license
 */
-<<<<<<< HEAD
-
-
-=======
->>>>>>> baffaa67
 
 
 package e2e
