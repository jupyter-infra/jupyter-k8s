//go:build e2e
// +build e2e

/*
Copyright 2025.

Licensed under the Apache License, Version 2.0 (the "License");
you may not use this file except in compliance with the License.
You may obtain a copy of the License at

    http://www.apache.org/licenses/LICENSE-2.0

Unless required by applicable law or agreed to in writing, software
distributed under the License is distributed on an "AS IS" BASIS,
WITHOUT WARRANTIES OR CONDITIONS OF ANY KIND, either express or implied.
See the License for the specific language governing permissions and
limitations under the License.
*/

package e2e

import (
	"encoding/json"
	"fmt"
	"os"
	"os/exec"
	"path/filepath"
	"strings"
	"time"

	. "github.com/onsi/ginkgo/v2"
	. "github.com/onsi/gomega"

	"github.com/jupyter-ai-contrib/jupyter-k8s/test/utils"
)

// serviceAccountName created for the project
const serviceAccountName = "jupyter-k8s-controller-manager"

var _ = Describe("Manager", Ordered, func() {
	var controllerPodName string

<<<<<<< HEAD
	// Before running the tests, set up the environment by creating the controllerNamespace,
	// enforce the restricted security policy to the controllerNamespace, installing CRDs,
	// and deploying the controller.
	BeforeAll(func() {
		By("creating manager controllerNamespace")
		cmd := exec.Command("kubectl", "create", "ns", controllerNamespace)
		_, err := utils.Run(cmd)
		Expect(err).NotTo(HaveOccurred(), "Failed to create controllerNamespace")

		By("labeling the controllerNamespace to enforce the restricted security policy")
		cmd = exec.Command("kubectl", "label", "--overwrite", "ns", controllerNamespace,
			"pod-security.kubernetes.io/enforce=restricted")
		_, err = utils.Run(cmd)
		Expect(err).NotTo(HaveOccurred(), "Failed to label controllerNamespace with restricted policy")

=======
	// Before running the tests, set up the environment by installing CRDs
	// and deploying the controller. Namespace is created in BeforeSuite.
	BeforeAll(func() {
>>>>>>> f9c53b21
		By("installing CRDs")
		cmd := exec.Command("make", "install")
		_, err := utils.Run(cmd)
		Expect(err).NotTo(HaveOccurred(), "Failed to install CRDs")

		By("deploying the controller-manager")
		cmd = exec.Command("make", "deploy", fmt.Sprintf("IMG=%s", projectImage))
		_, err = utils.Run(cmd)
		Expect(err).NotTo(HaveOccurred(), "Failed to deploy the controller-manager")

		// Set environment variables for e2e testing
		By("setting controller environment variables")
		envVars := []string{
			"CONTROLLER_POD_SERVICE_ACCOUNT=jupyter-k8s-controller-manager",
			"CONTROLLER_POD_NAMESPACE=jupyter-k8s-system",
		}
		for _, envVar := range envVars {
			cmd = exec.Command("kubectl", "set", "env", "deployment/jupyter-k8s-controller-manager", envVar, "-n", namespace)
			_, err = utils.Run(cmd)
			Expect(err).NotTo(HaveOccurred(), fmt.Sprintf("Failed to set environment variable: %s", envVar))
		}
	})

<<<<<<< HEAD
	// After all tests have been executed, clean up by undeploying the controller, uninstalling CRDs,
	// and deleting the controllerNamespace.
=======
	// After all tests have been executed, clean up by deleting resources, undeploying the controller,
	// and uninstalling CRDs. Namespace is deleted in AfterSuite.
	// Resources must be deleted in reverse order of creation to properly process finalizers.
>>>>>>> f9c53b21
	AfterAll(func() {
		By("cleaning up the curl pod for metrics")
		cmd := exec.Command("kubectl", "delete", "pod", "curl-metrics", "-n", controllerNamespace)
		_, _ = utils.Run(cmd)

		By("cleaning up all workspaces")
		// Delete workspaces synchronously to ensure finalizers are processed
		cmd = exec.Command("kubectl", "delete", "workspace", "--all", "-n", namespace, "--ignore-not-found", "--wait=true", "--timeout=180s")
		_, _ = utils.Run(cmd)

		By("undeploying the controller-manager")
		// Undeploy controller BEFORE uninstalling CRDs to allow controller to process finalizers
		// This follows K8s best practice: delete resources in reverse order of creation
		cmd = exec.Command("make", "undeploy")
		_, _ = utils.Run(cmd)

		By("waiting for controller pod to be fully terminated")
		// Ensure controller is completely stopped before deleting CRDs
		Eventually(func(g Gomega) {
			cmd := exec.Command("kubectl", "get", "pods", "-n", namespace, "-l", "control-plane=controller-manager", "-o", "name")
			output, err := utils.Run(cmd)
			g.Expect(err).NotTo(HaveOccurred())
			g.Expect(strings.TrimSpace(string(output))).To(BeEmpty())
		}).WithTimeout(60 * time.Second).WithPolling(2 * time.Second).Should(Succeed())

		By("uninstalling CRDs")
		// Delete CRDs last to avoid race conditions with controller finalizer processing
		cmd = exec.Command("make", "uninstall")
		_, _ = utils.Run(cmd)
<<<<<<< HEAD

		By("removing manager controllerNamespace")
		cmd = exec.Command("kubectl", "delete", "ns", controllerNamespace)
		_, _ = utils.Run(cmd)
=======
>>>>>>> f9c53b21
	})

	// After each test, check for failures and collect logs, events,
	// and pod descriptions for debugging.
	AfterEach(func() {
		specReport := CurrentSpecReport()
		if specReport.Failed() {
			By("Fetching controller manager pod logs")
			cmd := exec.Command("kubectl", "logs", controllerPodName, "-n", controllerNamespace)
			controllerLogs, err := utils.Run(cmd)
			if err == nil {
				_, _ = fmt.Fprintf(GinkgoWriter, "Controller logs:\n %s", controllerLogs)
			} else {
				_, _ = fmt.Fprintf(GinkgoWriter, "Failed to get Controller logs: %s", err)
			}

			By("Fetching Kubernetes events")
			cmd = exec.Command("kubectl", "get", "events", "-n", controllerNamespace, "--sort-by=.lastTimestamp")
			eventsOutput, err := utils.Run(cmd)
			if err == nil {
				_, _ = fmt.Fprintf(GinkgoWriter, "Kubernetes events:\n%s", eventsOutput)
			} else {
				_, _ = fmt.Fprintf(GinkgoWriter, "Failed to get Kubernetes events: %s", err)
			}

			By("Fetching curl-metrics logs")
			cmd = exec.Command("kubectl", "logs", "curl-metrics", "-n", controllerNamespace)
			metricsOutput, err := utils.Run(cmd)
			if err == nil {
				_, _ = fmt.Fprintf(GinkgoWriter, "Metrics logs:\n %s", metricsOutput)
			} else {
				_, _ = fmt.Fprintf(GinkgoWriter, "Failed to get curl-metrics logs: %s", err)
			}

			By("Fetching controller manager pod description")
			cmd = exec.Command("kubectl", "describe", "pod", controllerPodName, "-n", controllerNamespace)
			podDescription, err := utils.Run(cmd)
			if err == nil {
				fmt.Println("Pod description:\n", podDescription)
			} else {
				fmt.Println("Failed to describe controller pod")
			}
		}
	})

	SetDefaultEventuallyTimeout(2 * time.Minute)
	SetDefaultEventuallyPollingInterval(time.Second)

	Context("Manager", func() {
		It("should run successfully", func() {
			By("validating that the controller-manager pod is running as expected")
			verifyControllerUp := func(g Gomega) {
				// Get the name of the controller-manager pod
				cmd := exec.Command("kubectl", "get",
					"pods", "-l", "control-plane=controller-manager",
					"-o", "go-template={{ range .items }}"+
						"{{ if not .metadata.deletionTimestamp }}"+
						"{{ .metadata.name }}"+
						"{{ \"\\n\" }}{{ end }}{{ end }}",
					"-n", controllerNamespace,
				)

				podOutput, err := utils.Run(cmd)
				g.Expect(err).NotTo(HaveOccurred(), "Failed to retrieve controller-manager pod information")
				podNames := utils.GetNonEmptyLines(podOutput)
				g.Expect(podNames).To(HaveLen(1), "expected 1 controller pod running")
				controllerPodName = podNames[0]
				g.Expect(controllerPodName).To(ContainSubstring("controller-manager"))

				// Validate the pod's status
				cmd = exec.Command("kubectl", "get",
					"pods", controllerPodName, "-o", "jsonpath={.status.phase}",
					"-n", controllerNamespace,
				)
				output, err := utils.Run(cmd)
				g.Expect(err).NotTo(HaveOccurred())
				g.Expect(output).To(Equal("Running"), "Incorrect controller-manager pod status")
			}
			Eventually(verifyControllerUp).Should(Succeed())
		})

		It("should ensure the metrics endpoint is serving metrics", func() {
			By("creating a ClusterRoleBinding for the service account to allow access to metrics")
			// Delete existing ClusterRoleBinding if it exists
			cmd := exec.Command("kubectl", "delete", "clusterrolebinding", metricsRoleBindingName, "--ignore-not-found")
			_, _ = utils.Run(cmd) // Ignore errors if it doesn't exist

			cmd = exec.Command("kubectl", "create", "clusterrolebinding", metricsRoleBindingName,
				"--clusterrole=jupyter-k8s-metrics-reader",
				fmt.Sprintf("--serviceaccount=%s:%s", controllerNamespace, serviceAccountName),
			)
			_, err := utils.Run(cmd)
			Expect(err).NotTo(HaveOccurred(), "Failed to create ClusterRoleBinding")

			By("validating that the metrics service is available")
			cmd = exec.Command("kubectl", "get", "service", metricsServiceName, "-n", controllerNamespace)
			_, err = utils.Run(cmd)
			Expect(err).NotTo(HaveOccurred(), "Metrics service should exist")

			By("getting the service account token")
			token, err := serviceAccountToken()
			Expect(err).NotTo(HaveOccurred())
			Expect(token).NotTo(BeEmpty())

			By("waiting for the metrics endpoint to be ready")
			verifyMetricsEndpointReady := func(g Gomega) {
				cmd := exec.Command("kubectl", "get", "endpoints", metricsServiceName, "-n", controllerNamespace)
				output, err := utils.Run(cmd)
				g.Expect(err).NotTo(HaveOccurred())
				g.Expect(output).To(ContainSubstring("8443"), "Metrics endpoint is not ready")
			}
			Eventually(verifyMetricsEndpointReady).Should(Succeed())

			By("verifying that the controller manager is serving the metrics server")
			verifyMetricsServerStarted := func(g Gomega) {
				cmd := exec.Command("kubectl", "logs", controllerPodName, "-n", controllerNamespace)
				output, err := utils.Run(cmd)
				g.Expect(err).NotTo(HaveOccurred())
				g.Expect(output).To(ContainSubstring("controller-runtime.metrics\tServing metrics server"),
					"Metrics server not yet started")
			}
			Eventually(verifyMetricsServerStarted).Should(Succeed())

			By("creating the curl-metrics pod to access the metrics endpoint")
			cmd = exec.Command("kubectl", "run", "curl-metrics", "--restart=Never",
				"--controllerNamespace", controllerNamespace,
				"--image=curlimages/curl:latest",
				"--overrides",
				fmt.Sprintf(`{
					"spec": {
						"containers": [{
							"name": "curl",
							"image": "curlimages/curl:latest",
							"command": ["/bin/sh", "-c"],
							"args": ["curl -v -k -H 'Authorization: Bearer %s' https://%s.%s.svc.cluster.local:8443/metrics"],
							"securityContext": {
								"readOnlyRootFilesystem": true,
								"allowPrivilegeEscalation": false,
								"capabilities": {
									"drop": ["ALL"]
								},
								"runAsNonRoot": true,
								"runAsUser": 1000,
								"seccompProfile": {
									"type": "RuntimeDefault"
								}
							}
						}],
						"serviceAccountName": "%s"
					}
				}`, token, metricsServiceName, controllerNamespace, serviceAccountName))
			_, err = utils.Run(cmd)
			Expect(err).NotTo(HaveOccurred(), "Failed to create curl-metrics pod")

			By("waiting for the curl-metrics pod to complete.")
			verifyCurlUp := func(g Gomega) {
				cmd := exec.Command("kubectl", "get", "pods", "curl-metrics",
					"-o", "jsonpath={.status.phase}",
					"-n", controllerNamespace)
				output, err := utils.Run(cmd)
				g.Expect(err).NotTo(HaveOccurred())
				g.Expect(output).To(Equal("Succeeded"), "curl pod in wrong status")
			}
			Eventually(verifyCurlUp, 5*time.Minute).Should(Succeed())

			By("getting the metrics by checking curl-metrics logs")
			metricsOutput := getMetricsOutput()
			Expect(metricsOutput).To(ContainSubstring(
				"controller_runtime_reconcile_total",
			))
		})

		It("should provisioned cert-manager", func() {
			By("validating that cert-manager has the certificate Secret")
			verifyCertManager := func(g Gomega) {
				cmd := exec.Command("kubectl", "get", "secrets", "webhook-server-cert", "-n", controllerNamespace)
				_, err := utils.Run(cmd)
				g.Expect(err).NotTo(HaveOccurred())
			}
			Eventually(verifyCertManager).Should(Succeed())
		})

		It("should have CA injection for mutating webhooks", func() {
			By("checking CA injection for mutating webhooks")
			verifyCAInjection := func(g Gomega) {
				cmd := exec.Command("kubectl", "get",
					"mutatingwebhookconfigurations.admissionregistration.k8s.io",
					"jupyter-k8s-mutating-webhook-configuration",
					"-o", "go-template={{ range .webhooks }}{{ .clientConfig.caBundle }}{{ end }}")
				mwhOutput, err := utils.Run(cmd)
				g.Expect(err).NotTo(HaveOccurred())
				g.Expect(len(mwhOutput)).To(BeNumerically(">", 10))
			}
			Eventually(verifyCAInjection).Should(Succeed())
		})

		It("should have CA injection for validating webhooks", func() {
			By("checking CA injection for validating webhooks")
			verifyCAInjection := func(g Gomega) {
				cmd := exec.Command("kubectl", "get",
					"validatingwebhookconfigurations.admissionregistration.k8s.io",
					"jupyter-k8s-validating-webhook-configuration",
					"-o", "go-template={{ range .webhooks }}{{ .clientConfig.caBundle }}{{ end }}")
				vwhOutput, err := utils.Run(cmd)
				g.Expect(err).NotTo(HaveOccurred())
				g.Expect(len(vwhOutput)).To(BeNumerically(">", 10))
			}
			Eventually(verifyCAInjection).Should(Succeed())
		})

		// +kubebuilder:scaffold:e2e-webhooks-checks

		// TODO: Customize the e2e test suite with scenarios specific to your project.
		// Consider applying sample/CR(s) and check their status and/or verifying
		// the reconciliation by using the metrics, i.e.:
		// metricsOutput := getMetricsOutput()
		// Expect(metricsOutput).To(ContainSubstring(
		//    fmt.Sprintf(`controller_runtime_reconcile_total{controller="%s",result="success"} 1`,
		//    strings.ToLower(<Kind>),
		// ))
	})
})

// serviceAccountToken returns a token for the specified service account in the given controllerNamespace.
// It uses the Kubernetes TokenRequest API to generate a token by directly sending a request
// and parsing the resulting token from the API response.
func serviceAccountToken() (string, error) {
	const tokenRequestRawString = `{
		"apiVersion": "authentication.k8s.io/v1",
		"kind": "TokenRequest"
	}`

	// Temporary file to store the token request
	secretName := fmt.Sprintf("%s-token-request", serviceAccountName)
	tokenRequestFile := filepath.Join("/tmp", secretName)
	err := os.WriteFile(tokenRequestFile, []byte(tokenRequestRawString), os.FileMode(0o644))
	if err != nil {
		return "", err
	}

	var out string
	verifyTokenCreation := func(g Gomega) {
		// Execute kubectl command to create the token
		cmd := exec.Command("kubectl", "create", "--raw", fmt.Sprintf(
			"/api/v1/controllerNamespaces/%s/serviceaccounts/%s/token",
			controllerNamespace,
			serviceAccountName,
		), "-f", tokenRequestFile)

		output, err := cmd.CombinedOutput()
		g.Expect(err).NotTo(HaveOccurred())

		// Parse the JSON output to extract the token
		var token tokenRequest
		err = json.Unmarshal(output, &token)
		g.Expect(err).NotTo(HaveOccurred())

		out = token.Status.Token
	}
	Eventually(verifyTokenCreation).Should(Succeed())

	return out, err
}

// getMetricsOutput retrieves and returns the logs from the curl pod used to access the metrics endpoint.
func getMetricsOutput() string {
	By("getting the curl-metrics logs")
	cmd := exec.Command("kubectl", "logs", "curl-metrics", "-n", controllerNamespace)
	metricsOutput, err := utils.Run(cmd)
	Expect(err).NotTo(HaveOccurred(), "Failed to retrieve logs from curl pod")
	Expect(metricsOutput).To(ContainSubstring("< HTTP/1.1 200 OK"))
	return metricsOutput
}

// tokenRequest is a simplified representation of the Kubernetes TokenRequest API response,
// containing only the token field that we need to extract.
type tokenRequest struct {
	Status struct {
		Token string `json:"token"`
	} `json:"status"`
}<|MERGE_RESOLUTION|>--- conflicted
+++ resolved
@@ -25,7 +25,6 @@
 	"os"
 	"os/exec"
 	"path/filepath"
-	"strings"
 	"time"
 
 	. "github.com/onsi/ginkgo/v2"
@@ -34,100 +33,59 @@
 	"github.com/jupyter-ai-contrib/jupyter-k8s/test/utils"
 )
 
+// namespace where the project is deployed in
+const namespace = "jupyter-k8s-system"
+
 // serviceAccountName created for the project
 const serviceAccountName = "jupyter-k8s-controller-manager"
 
 var _ = Describe("Manager", Ordered, func() {
 	var controllerPodName string
 
-<<<<<<< HEAD
-	// Before running the tests, set up the environment by creating the controllerNamespace,
-	// enforce the restricted security policy to the controllerNamespace, installing CRDs,
+	// Before running the tests, set up the environment by creating the namespace,
+	// enforce the restricted security policy to the namespace, installing CRDs,
 	// and deploying the controller.
 	BeforeAll(func() {
-		By("creating manager controllerNamespace")
-		cmd := exec.Command("kubectl", "create", "ns", controllerNamespace)
+		By("creating manager namespace")
+		cmd := exec.Command("kubectl", "create", "ns", namespace)
 		_, err := utils.Run(cmd)
-		Expect(err).NotTo(HaveOccurred(), "Failed to create controllerNamespace")
-
-		By("labeling the controllerNamespace to enforce the restricted security policy")
-		cmd = exec.Command("kubectl", "label", "--overwrite", "ns", controllerNamespace,
+		Expect(err).NotTo(HaveOccurred(), "Failed to create namespace")
+
+		By("labeling the namespace to enforce the restricted security policy")
+		cmd = exec.Command("kubectl", "label", "--overwrite", "ns", namespace,
 			"pod-security.kubernetes.io/enforce=restricted")
 		_, err = utils.Run(cmd)
-		Expect(err).NotTo(HaveOccurred(), "Failed to label controllerNamespace with restricted policy")
-
-=======
-	// Before running the tests, set up the environment by installing CRDs
-	// and deploying the controller. Namespace is created in BeforeSuite.
-	BeforeAll(func() {
->>>>>>> f9c53b21
+		Expect(err).NotTo(HaveOccurred(), "Failed to label namespace with restricted policy")
+
 		By("installing CRDs")
-		cmd := exec.Command("make", "install")
-		_, err := utils.Run(cmd)
+		cmd = exec.Command("make", "install")
+		_, err = utils.Run(cmd)
 		Expect(err).NotTo(HaveOccurred(), "Failed to install CRDs")
 
 		By("deploying the controller-manager")
 		cmd = exec.Command("make", "deploy", fmt.Sprintf("IMG=%s", projectImage))
 		_, err = utils.Run(cmd)
 		Expect(err).NotTo(HaveOccurred(), "Failed to deploy the controller-manager")
-
-		// Set environment variables for e2e testing
-		By("setting controller environment variables")
-		envVars := []string{
-			"CONTROLLER_POD_SERVICE_ACCOUNT=jupyter-k8s-controller-manager",
-			"CONTROLLER_POD_NAMESPACE=jupyter-k8s-system",
-		}
-		for _, envVar := range envVars {
-			cmd = exec.Command("kubectl", "set", "env", "deployment/jupyter-k8s-controller-manager", envVar, "-n", namespace)
-			_, err = utils.Run(cmd)
-			Expect(err).NotTo(HaveOccurred(), fmt.Sprintf("Failed to set environment variable: %s", envVar))
-		}
 	})
 
-<<<<<<< HEAD
 	// After all tests have been executed, clean up by undeploying the controller, uninstalling CRDs,
-	// and deleting the controllerNamespace.
-=======
-	// After all tests have been executed, clean up by deleting resources, undeploying the controller,
-	// and uninstalling CRDs. Namespace is deleted in AfterSuite.
-	// Resources must be deleted in reverse order of creation to properly process finalizers.
->>>>>>> f9c53b21
+	// and deleting the namespace.
 	AfterAll(func() {
 		By("cleaning up the curl pod for metrics")
-		cmd := exec.Command("kubectl", "delete", "pod", "curl-metrics", "-n", controllerNamespace)
+		cmd := exec.Command("kubectl", "delete", "pod", "curl-metrics", "-n", namespace)
 		_, _ = utils.Run(cmd)
 
-		By("cleaning up all workspaces")
-		// Delete workspaces synchronously to ensure finalizers are processed
-		cmd = exec.Command("kubectl", "delete", "workspace", "--all", "-n", namespace, "--ignore-not-found", "--wait=true", "--timeout=180s")
-		_, _ = utils.Run(cmd)
-
 		By("undeploying the controller-manager")
-		// Undeploy controller BEFORE uninstalling CRDs to allow controller to process finalizers
-		// This follows K8s best practice: delete resources in reverse order of creation
 		cmd = exec.Command("make", "undeploy")
 		_, _ = utils.Run(cmd)
 
-		By("waiting for controller pod to be fully terminated")
-		// Ensure controller is completely stopped before deleting CRDs
-		Eventually(func(g Gomega) {
-			cmd := exec.Command("kubectl", "get", "pods", "-n", namespace, "-l", "control-plane=controller-manager", "-o", "name")
-			output, err := utils.Run(cmd)
-			g.Expect(err).NotTo(HaveOccurred())
-			g.Expect(strings.TrimSpace(string(output))).To(BeEmpty())
-		}).WithTimeout(60 * time.Second).WithPolling(2 * time.Second).Should(Succeed())
-
 		By("uninstalling CRDs")
-		// Delete CRDs last to avoid race conditions with controller finalizer processing
 		cmd = exec.Command("make", "uninstall")
 		_, _ = utils.Run(cmd)
-<<<<<<< HEAD
-
-		By("removing manager controllerNamespace")
-		cmd = exec.Command("kubectl", "delete", "ns", controllerNamespace)
+
+		By("removing manager namespace")
+		cmd = exec.Command("kubectl", "delete", "ns", namespace)
 		_, _ = utils.Run(cmd)
-=======
->>>>>>> f9c53b21
 	})
 
 	// After each test, check for failures and collect logs, events,
@@ -136,7 +94,7 @@
 		specReport := CurrentSpecReport()
 		if specReport.Failed() {
 			By("Fetching controller manager pod logs")
-			cmd := exec.Command("kubectl", "logs", controllerPodName, "-n", controllerNamespace)
+			cmd := exec.Command("kubectl", "logs", controllerPodName, "-n", namespace)
 			controllerLogs, err := utils.Run(cmd)
 			if err == nil {
 				_, _ = fmt.Fprintf(GinkgoWriter, "Controller logs:\n %s", controllerLogs)
@@ -145,7 +103,7 @@
 			}
 
 			By("Fetching Kubernetes events")
-			cmd = exec.Command("kubectl", "get", "events", "-n", controllerNamespace, "--sort-by=.lastTimestamp")
+			cmd = exec.Command("kubectl", "get", "events", "-n", namespace, "--sort-by=.lastTimestamp")
 			eventsOutput, err := utils.Run(cmd)
 			if err == nil {
 				_, _ = fmt.Fprintf(GinkgoWriter, "Kubernetes events:\n%s", eventsOutput)
@@ -154,7 +112,7 @@
 			}
 
 			By("Fetching curl-metrics logs")
-			cmd = exec.Command("kubectl", "logs", "curl-metrics", "-n", controllerNamespace)
+			cmd = exec.Command("kubectl", "logs", "curl-metrics", "-n", namespace)
 			metricsOutput, err := utils.Run(cmd)
 			if err == nil {
 				_, _ = fmt.Fprintf(GinkgoWriter, "Metrics logs:\n %s", metricsOutput)
@@ -163,7 +121,7 @@
 			}
 
 			By("Fetching controller manager pod description")
-			cmd = exec.Command("kubectl", "describe", "pod", controllerPodName, "-n", controllerNamespace)
+			cmd = exec.Command("kubectl", "describe", "pod", controllerPodName, "-n", namespace)
 			podDescription, err := utils.Run(cmd)
 			if err == nil {
 				fmt.Println("Pod description:\n", podDescription)
@@ -187,7 +145,7 @@
 						"{{ if not .metadata.deletionTimestamp }}"+
 						"{{ .metadata.name }}"+
 						"{{ \"\\n\" }}{{ end }}{{ end }}",
-					"-n", controllerNamespace,
+					"-n", namespace,
 				)
 
 				podOutput, err := utils.Run(cmd)
@@ -200,7 +158,7 @@
 				// Validate the pod's status
 				cmd = exec.Command("kubectl", "get",
 					"pods", controllerPodName, "-o", "jsonpath={.status.phase}",
-					"-n", controllerNamespace,
+					"-n", namespace,
 				)
 				output, err := utils.Run(cmd)
 				g.Expect(err).NotTo(HaveOccurred())
@@ -217,13 +175,13 @@
 
 			cmd = exec.Command("kubectl", "create", "clusterrolebinding", metricsRoleBindingName,
 				"--clusterrole=jupyter-k8s-metrics-reader",
-				fmt.Sprintf("--serviceaccount=%s:%s", controllerNamespace, serviceAccountName),
+				fmt.Sprintf("--serviceaccount=%s:%s", namespace, serviceAccountName),
 			)
 			_, err := utils.Run(cmd)
 			Expect(err).NotTo(HaveOccurred(), "Failed to create ClusterRoleBinding")
 
 			By("validating that the metrics service is available")
-			cmd = exec.Command("kubectl", "get", "service", metricsServiceName, "-n", controllerNamespace)
+			cmd = exec.Command("kubectl", "get", "service", metricsServiceName, "-n", namespace)
 			_, err = utils.Run(cmd)
 			Expect(err).NotTo(HaveOccurred(), "Metrics service should exist")
 
@@ -234,7 +192,7 @@
 
 			By("waiting for the metrics endpoint to be ready")
 			verifyMetricsEndpointReady := func(g Gomega) {
-				cmd := exec.Command("kubectl", "get", "endpoints", metricsServiceName, "-n", controllerNamespace)
+				cmd := exec.Command("kubectl", "get", "endpoints", metricsServiceName, "-n", namespace)
 				output, err := utils.Run(cmd)
 				g.Expect(err).NotTo(HaveOccurred())
 				g.Expect(output).To(ContainSubstring("8443"), "Metrics endpoint is not ready")
@@ -243,7 +201,7 @@
 
 			By("verifying that the controller manager is serving the metrics server")
 			verifyMetricsServerStarted := func(g Gomega) {
-				cmd := exec.Command("kubectl", "logs", controllerPodName, "-n", controllerNamespace)
+				cmd := exec.Command("kubectl", "logs", controllerPodName, "-n", namespace)
 				output, err := utils.Run(cmd)
 				g.Expect(err).NotTo(HaveOccurred())
 				g.Expect(output).To(ContainSubstring("controller-runtime.metrics\tServing metrics server"),
@@ -253,7 +211,7 @@
 
 			By("creating the curl-metrics pod to access the metrics endpoint")
 			cmd = exec.Command("kubectl", "run", "curl-metrics", "--restart=Never",
-				"--controllerNamespace", controllerNamespace,
+				"-n", namespace,
 				"--image=curlimages/curl:latest",
 				"--overrides",
 				fmt.Sprintf(`{
@@ -278,7 +236,7 @@
 						}],
 						"serviceAccountName": "%s"
 					}
-				}`, token, metricsServiceName, controllerNamespace, serviceAccountName))
+				}`, token, metricsServiceName, namespace, serviceAccountName))
 			_, err = utils.Run(cmd)
 			Expect(err).NotTo(HaveOccurred(), "Failed to create curl-metrics pod")
 
@@ -286,7 +244,7 @@
 			verifyCurlUp := func(g Gomega) {
 				cmd := exec.Command("kubectl", "get", "pods", "curl-metrics",
 					"-o", "jsonpath={.status.phase}",
-					"-n", controllerNamespace)
+					"-n", namespace)
 				output, err := utils.Run(cmd)
 				g.Expect(err).NotTo(HaveOccurred())
 				g.Expect(output).To(Equal("Succeeded"), "curl pod in wrong status")
@@ -303,7 +261,7 @@
 		It("should provisioned cert-manager", func() {
 			By("validating that cert-manager has the certificate Secret")
 			verifyCertManager := func(g Gomega) {
-				cmd := exec.Command("kubectl", "get", "secrets", "webhook-server-cert", "-n", controllerNamespace)
+				cmd := exec.Command("kubectl", "get", "secrets", "webhook-server-cert", "-n", namespace)
 				_, err := utils.Run(cmd)
 				g.Expect(err).NotTo(HaveOccurred())
 			}
@@ -351,7 +309,7 @@
 	})
 })
 
-// serviceAccountToken returns a token for the specified service account in the given controllerNamespace.
+// serviceAccountToken returns a token for the specified service account in the given namespace.
 // It uses the Kubernetes TokenRequest API to generate a token by directly sending a request
 // and parsing the resulting token from the API response.
 func serviceAccountToken() (string, error) {
@@ -372,8 +330,8 @@
 	verifyTokenCreation := func(g Gomega) {
 		// Execute kubectl command to create the token
 		cmd := exec.Command("kubectl", "create", "--raw", fmt.Sprintf(
-			"/api/v1/controllerNamespaces/%s/serviceaccounts/%s/token",
-			controllerNamespace,
+			"/api/v1/namespaces/%s/serviceaccounts/%s/token",
+			namespace,
 			serviceAccountName,
 		), "-f", tokenRequestFile)
 
@@ -395,7 +353,7 @@
 // getMetricsOutput retrieves and returns the logs from the curl pod used to access the metrics endpoint.
 func getMetricsOutput() string {
 	By("getting the curl-metrics logs")
-	cmd := exec.Command("kubectl", "logs", "curl-metrics", "-n", controllerNamespace)
+	cmd := exec.Command("kubectl", "logs", "curl-metrics", "-n", namespace)
 	metricsOutput, err := utils.Run(cmd)
 	Expect(err).NotTo(HaveOccurred(), "Failed to retrieve logs from curl pod")
 	Expect(metricsOutput).To(ContainSubstring("< HTTP/1.1 200 OK"))
