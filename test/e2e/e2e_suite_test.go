//go:build e2e
// +build e2e

/*
Copyright 2025.

Licensed under the Apache License, Version 2.0 (the "License");
you may not use this file except in compliance with the License.
You may obtain a copy of the License at

    http://www.apache.org/licenses/LICENSE-2.0

Unless required by applicable law or agreed to in writing, software
distributed under the License is distributed on an "AS IS" BASIS,
WITHOUT WARRANTIES OR CONDITIONS OF ANY KIND, either express or implied.
See the License for the specific language governing permissions and
limitations under the License.
*/

package e2e

import (
	"fmt"
	"os"
	"os/exec"
	"strings"
	"testing"
	"time"

	. "github.com/onsi/ginkgo/v2"
	. "github.com/onsi/gomega"

	"github.com/jupyter-ai-contrib/jupyter-k8s/test/utils"
)

var (
	// Optional Environment Variables:
	// - CERT_MANAGER_INSTALL_SKIP=true: Skips CertManager installation during test setup.
	// These variables are useful if CertManager is already installed, avoiding
	// re-installation and conflicts.
	skipCertManagerInstall = os.Getenv("CERT_MANAGER_INSTALL_SKIP") == "true"
	// isCertManagerAlreadyInstalled will be set true when CertManager CRDs be found on the cluster
	isCertManagerAlreadyInstalled = false

	// projectImage is the name of the image which will be build and loaded
	// with the code source changes to be tested.
	projectImage = "jupyter.org/jupyter-k8s:v0.0.1"
)

// TestE2E runs the end-to-end (e2e) test suite for the project. These tests execute in an isolated,
// temporary environment to validate project changes with the purpose of being used in CI jobs.
// The default setup requires Kind, builds/loads the Manager Docker image locally, and installs
// CertManager.
func TestE2E(t *testing.T) {
	RegisterFailHandler(Fail)
	_, _ = fmt.Fprintf(GinkgoWriter, "Starting jupyter-k8s integration test suite\n")
	RunSpecs(t, "e2e suite")
}

var _ = BeforeSuite(func() {
	var setupErr error
	defer func() {
		if setupErr != nil {
			dumpSetupDiagnostics()
		}
	}()

	// Check if image exists to skip unnecessary rebuild
	By("checking if manager image exists")
	cmd := exec.Command("finch", "image", "inspect", projectImage)
	if _, err := cmd.CombinedOutput(); err != nil {
		By("building the manager(Operator) image")
		cmd = exec.Command("make", "docker-build", fmt.Sprintf("IMG=%s", projectImage))
		_, setupErr = utils.Run(cmd)
		if setupErr != nil {
			return
		}
	} else {
		_, _ = fmt.Fprintf(GinkgoWriter, "Manager image already exists, skipping build\n")
	}

	// TODO(user): If you want to change the e2e test vendor from Kind, ensure the image is
	// built and available before running the tests. Also, remove the following block.
	By("loading the manager(Operator) image on Kind")
	setupErr = utils.LoadImageToKindClusterWithName(projectImage)
	if setupErr != nil {
		return
	}

	// The tests-e2e are intended to run on a temporary cluster that is created and destroyed for testing.
	// To prevent errors when tests run in environments with CertManager already installed,
	// we check for its presence before execution.
	// Setup CertManager before the suite if not skipped and if not already installed
	if !skipCertManagerInstall {
		By("checking if cert manager is installed already")
		isCertManagerAlreadyInstalled = utils.IsCertManagerCRDsInstalled()
		if !isCertManagerAlreadyInstalled {
			_, _ = fmt.Fprintf(GinkgoWriter, "Installing CertManager...\n")
			setupErr = utils.InstallCertManager()
			if setupErr != nil {
				return
			}
		} else {
			_, _ = fmt.Fprintf(GinkgoWriter, "WARNING: CertManager is already installed. Skipping installation...\n")
		}

		// Wait for cert-manager webhook to be ready before deploying controller
		By("waiting for cert-manager webhook to be ready")
		cmd = exec.Command("kubectl", "wait", "deployment/cert-manager-webhook",
			"-n", "cert-manager", "--for=condition=Available", "--timeout=3m")
		_, setupErr = utils.Run(cmd)
		if setupErr != nil {
			return
		}
	}

	// Consolidated controller deployment for all E2E tests
	// This eliminates race conditions from multiple test suites deploying separate controllers
	By("installing CRDs")
	cmd = exec.Command("make", "install")
	_, setupErr = utils.Run(cmd)
	if setupErr != nil {
		return
	}

	By("deploying the controller-manager with webhook enabled")
	cmd = exec.Command("make", "deploy", fmt.Sprintf("IMG=%s", projectImage))
	_, setupErr = utils.Run(cmd)
	if setupErr != nil {
		return
	}

	By("waiting for controller deployment to be available")
	cmd = exec.Command("kubectl", "wait", "deployment/jupyter-k8s-controller-manager",
		"-n", "jupyter-k8s-system", "--for=condition=Available", "--timeout=3m")
	_, setupErr = utils.Run(cmd)
	if setupErr != nil {
		return
	}

<<<<<<< HEAD
	By("waiting for webhook certificate to be ready")
	Eventually(func(g Gomega) {
		cmd := exec.Command("kubectl", "get", "certificate", "serving-cert",
			"-n", "jupyter-k8s-system",
			"-o", "jsonpath={.status.conditions[?(@.type=='Ready')].status}")
		status, err := utils.Run(cmd)
		g.Expect(err).NotTo(HaveOccurred())
		g.Expect(strings.TrimSpace(string(status))).To(Equal("True"), "Certificate not ready")
	}).WithTimeout(3 * time.Minute).WithPolling(5 * time.Second).Should(Succeed())

	By("verifying mutating webhook configuration with CA bundle")
	Eventually(func(g Gomega) {
		cmd := exec.Command("kubectl", "get", "mutatingwebhookconfiguration",
			"jupyter-k8s-mutating-webhook-configuration",
			"-o", "jsonpath={.webhooks[0].clientConfig.caBundle}")
		caBundle, err := utils.Run(cmd)
		g.Expect(err).NotTo(HaveOccurred())
		g.Expect(strings.TrimSpace(string(caBundle))).NotTo(BeEmpty(), "CA bundle not injected")
	}).WithTimeout(3 * time.Minute).WithPolling(5 * time.Second).Should(Succeed())

	By("verifying validating webhook configuration with CA bundle")
	Eventually(func(g Gomega) {
		cmd := exec.Command("kubectl", "get", "validatingwebhookconfiguration",
			"jupyter-k8s-validating-webhook-configuration",
			"-o", "jsonpath={.webhooks[0].clientConfig.caBundle}")
		caBundle, err := utils.Run(cmd)
		g.Expect(err).NotTo(HaveOccurred())
		g.Expect(strings.TrimSpace(string(caBundle))).NotTo(BeEmpty(), "CA bundle not injected")
	}).WithTimeout(3 * time.Minute).WithPolling(5 * time.Second).Should(Succeed())

	By("testing webhook endpoint with dry-run API call")
	cmd = exec.Command("kubectl", "apply", "--dry-run=server",
		"-f", "test/e2e/static/workspace_webhook_readiness.yaml")
	_, setupErr = utils.Run(cmd)
	if setupErr != nil {
		return
	}

	_, _ = fmt.Fprintf(GinkgoWriter, "✓ Controller and webhooks are ready for testing\n")
=======
	By("creating shared test namespace")
	// Delete first to ensure clean state (idempotent)
	cmd = exec.Command("kubectl", "delete", "ns", namespace, "--ignore-not-found", "--wait=true", "--timeout=300s")
	_, _ = utils.Run(cmd)
	// Create namespace for all test suites
	cmd = exec.Command("kubectl", "create", "ns", namespace)
	_, err = utils.Run(cmd)
	ExpectWithOffset(1, err).NotTo(HaveOccurred(), "Failed to create shared test namespace")

	By("labeling the namespace to enforce the restricted security policy")
	cmd = exec.Command("kubectl", "label", "--overwrite", "ns", namespace,
		"pod-security.kubernetes.io/enforce=restricted")
	_, err = utils.Run(cmd)
	ExpectWithOffset(1, err).NotTo(HaveOccurred(), "Failed to label namespace with restricted policy")
>>>>>>> f9c53b21
})

func dumpSetupDiagnostics() {
	_, _ = fmt.Fprintf(GinkgoWriter, "\n=== SETUP FAILED - Collecting Diagnostics ===\n")

	cmd := exec.Command("kubectl", "get", "pods", "-A")
	if output, _ := utils.Run(cmd); len(output) > 0 {
		_, _ = fmt.Fprintf(GinkgoWriter, "\nAll pods:\n%s\n", output)
	}

	cmd = exec.Command("kubectl", "logs", "-n", "jupyter-k8s-system",
		"-l", "control-plane=controller-manager", "--tail=100")
	if logs, _ := utils.Run(cmd); len(logs) > 0 {
		_, _ = fmt.Fprintf(GinkgoWriter, "\nController logs:\n%s\n", logs)
	}

	cmd = exec.Command("kubectl", "get", "events", "-A",
		"--sort-by=.lastTimestamp", "--field-selector", "type=Warning")
	if events, _ := utils.Run(cmd); len(events) > 0 {
		_, _ = fmt.Fprintf(GinkgoWriter, "\nWarning events:\n%s\n", events)
	}

	cmd = exec.Command("kubectl", "get", "certificate", "-n", "jupyter-k8s-system")
	if certs, _ := utils.Run(cmd); len(certs) > 0 {
		_, _ = fmt.Fprintf(GinkgoWriter, "\nCertificates:\n%s\n", certs)
	}

	cmd = exec.Command("kubectl", "get", "mutatingwebhookconfiguration",
		"jupyter-k8s-mutating-webhook-configuration", "-o", "yaml")
	if mwh, _ := utils.Run(cmd); len(mwh) > 0 {
		_, _ = fmt.Fprintf(GinkgoWriter, "\nMutatingWebhookConfiguration:\n%s\n", mwh)
	}
}

var _ = AfterSuite(func() {
<<<<<<< HEAD
	// Consolidated cleanup for all E2E tests
	// Resources are deleted in reverse order of creation to allow proper finalizer processing
	// Each cleanup step logs errors but continues to ensure comprehensive cleanup

	By("cleaning up all workspaces across all namespaces")
	// Delete workspaces synchronously to ensure controller processes finalizers
	// This allows template finalizers to be removed automatically by the controller
	cmd := exec.Command("kubectl", "delete", "workspace", "--all", "--all-namespaces",
		"--ignore-not-found", "--wait=true", "--timeout=180s")
	if output, err := utils.Run(cmd); err != nil {
		_, _ = fmt.Fprintf(GinkgoWriter, "WARNING: Workspace cleanup failed: %v\nOutput: %s\n", err, output)
	}

	By("cleaning up all workspace templates across all namespaces")
	// Templates should have finalizers removed by controller after workspaces are deleted
	// Controller automatically removes finalizers when templates are no longer referenced
	cmd = exec.Command("kubectl", "delete", "workspacetemplate", "--all", "--all-namespaces",
		"--ignore-not-found", "--wait=true", "--timeout=180s")
	if output, err := utils.Run(cmd); err != nil {
		_, _ = fmt.Fprintf(GinkgoWriter, "WARNING: Template cleanup failed: %v\nOutput: %s\n", err, output)
	}

	diagnoseAndCleanupStuckTemplates()

	By("deleting webhook configurations explicitly")
	// Webhook configurations may persist after undeploy if namespace is deleted first
	cmd = exec.Command("kubectl", "delete", "mutatingwebhookconfiguration",
		"jupyter-k8s-mutating-webhook-configuration", "--ignore-not-found")
	_, _ = utils.Run(cmd)
	cmd = exec.Command("kubectl", "delete", "validatingwebhookconfiguration",
		"jupyter-k8s-validating-webhook-configuration", "--ignore-not-found")
	_, _ = utils.Run(cmd)

	By("deleting cert-manager resources")
	// Clean up certificates and issuers created by the controller
	cmd = exec.Command("kubectl", "delete", "certificate", "serving-cert",
		"-n", "jupyter-k8s-system", "--ignore-not-found")
	_, _ = utils.Run(cmd)
	cmd = exec.Command("kubectl", "delete", "issuer", "selfsigned-issuer",
		"-n", "jupyter-k8s-system", "--ignore-not-found")
	_, _ = utils.Run(cmd)

	By("undeploying the controller-manager")
	// Controller must be stopped BEFORE deleting CRDs to allow proper finalizer processing
	// Otherwise finalizers can't be processed and resources become stuck
	cmd = exec.Command("make", "undeploy")
	if output, err := utils.Run(cmd); err != nil {
		_, _ = fmt.Fprintf(GinkgoWriter, "WARNING: Undeploy failed: %v\nOutput: %s\n", err, output)
	}

	By("waiting for controller pod to be fully terminated")
	// Ensure controller is completely stopped before deleting CRDs
	// This prevents race conditions with controller finalizer processing
	Eventually(func(g Gomega) {
		cmd := exec.Command("kubectl", "get", "pods", "-n", "jupyter-k8s-system",
			"-l", "control-plane=controller-manager",
			"-o", "jsonpath={.items[*].status.phase}")
		output, err := utils.Run(cmd)
		g.Expect(err).NotTo(HaveOccurred())
		// Should be no pods at all (empty output)
		g.Expect(strings.TrimSpace(string(output))).To(BeEmpty(),
			"Controller pod still exists or terminating")
	}).WithTimeout(120 * time.Second).WithPolling(2 * time.Second).Should(Succeed())

	// Defensive check: Force delete if pod is still stuck despite Eventually verification
	// This handles edge cases like finalizers or disrupted API server communication
	cmd = exec.Command("kubectl", "get", "pods", "-n", "jupyter-k8s-system",
		"-l", "control-plane=controller-manager", "-o", "name")
	if output, _ := utils.Run(cmd); strings.TrimSpace(string(output)) != "" {
		By("Force deleting stuck controller pod")
		podName := strings.TrimSpace(string(output))
		cmd = exec.Command("kubectl", "delete", podName,
			"-n", "jupyter-k8s-system", "--force", "--grace-period=0")
		_, _ = utils.Run(cmd)
	}

	By("cleaning up cluster-scoped RBAC resources")
	// Cluster-scoped resources survive namespace deletion and must be explicitly removed
	rbacResources := []string{
		"clusterrole/jupyter-k8s-manager-role",
		"clusterrole/jupyter-k8s-metrics-reader",
		"clusterrole/jupyter-k8s-proxy-role",
		"clusterrolebinding/jupyter-k8s-manager-rolebinding",
		"clusterrolebinding/jupyter-k8s-proxy-rolebinding",
	}
	for _, resource := range rbacResources {
		cmd := exec.Command("kubectl", "delete", resource, "--ignore-not-found")
		_, _ = utils.Run(cmd)
	}

	By("uninstalling CRDs")
	// CRDs must be deleted after controller termination to avoid orphaned resources
	cmd = exec.Command("make", "uninstall")
	if output, err := utils.Run(cmd); err != nil {
		_, _ = fmt.Fprintf(GinkgoWriter, "WARNING: CRD uninstall failed: %v\nOutput: %s\n", err, output)
	}

	By("deleting jupyter-k8s-system namespace")
	// Clean up the controller namespace to ensure no resources leak
	cmd = exec.Command("kubectl", "delete", "namespace", "jupyter-k8s-system",
		"--ignore-not-found", "--timeout=180s")
	if output, err := utils.Run(cmd); err != nil {
		_, _ = fmt.Fprintf(GinkgoWriter, "WARNING: Namespace deletion failed: %v\nOutput: %s\n", err, output)
	}
=======
	By("removing shared test namespace")
	cmd := exec.Command("kubectl", "delete", "ns", namespace, "--wait=true", "--timeout=300s")
	_, _ = utils.Run(cmd)
>>>>>>> f9c53b21

	// Teardown CertManager after the suite if not skipped and if it was not already installed
	if !skipCertManagerInstall && !isCertManagerAlreadyInstalled {
		_, _ = fmt.Fprintf(GinkgoWriter, "Uninstalling CertManager...\n")
		utils.UninstallCertManager()
	}
})<|MERGE_RESOLUTION|>--- conflicted
+++ resolved
@@ -114,6 +114,25 @@
 		}
 	}
 
+	By("creating shared test namespace")
+	// Delete first to ensure clean state (idempotent)
+	cmd = exec.Command("kubectl", "delete", "ns", controllerNamespace, "--ignore-not-found", "--wait=true", "--timeout=300s")
+	_, _ = utils.Run(cmd)
+	// Create namespace for all test suites
+	cmd = exec.Command("kubectl", "create", "ns", controllerNamespace)
+	_, setupErr = utils.Run(cmd)
+	if setupErr != nil {
+		return
+	}
+
+	By("labeling the namespace to enforce the restricted security policy")
+	cmd = exec.Command("kubectl", "label", "--overwrite", "ns", controllerNamespace,
+		"pod-security.kubernetes.io/enforce=restricted")
+	_, setupErr = utils.Run(cmd)
+	if setupErr != nil {
+		return
+	}
+
 	// Consolidated controller deployment for all E2E tests
 	// This eliminates race conditions from multiple test suites deploying separate controllers
 	By("installing CRDs")
@@ -138,7 +157,6 @@
 		return
 	}
 
-<<<<<<< HEAD
 	By("waiting for webhook certificate to be ready")
 	Eventually(func(g Gomega) {
 		cmd := exec.Command("kubectl", "get", "certificate", "serving-cert",
@@ -178,22 +196,6 @@
 	}
 
 	_, _ = fmt.Fprintf(GinkgoWriter, "✓ Controller and webhooks are ready for testing\n")
-=======
-	By("creating shared test namespace")
-	// Delete first to ensure clean state (idempotent)
-	cmd = exec.Command("kubectl", "delete", "ns", namespace, "--ignore-not-found", "--wait=true", "--timeout=300s")
-	_, _ = utils.Run(cmd)
-	// Create namespace for all test suites
-	cmd = exec.Command("kubectl", "create", "ns", namespace)
-	_, err = utils.Run(cmd)
-	ExpectWithOffset(1, err).NotTo(HaveOccurred(), "Failed to create shared test namespace")
-
-	By("labeling the namespace to enforce the restricted security policy")
-	cmd = exec.Command("kubectl", "label", "--overwrite", "ns", namespace,
-		"pod-security.kubernetes.io/enforce=restricted")
-	_, err = utils.Run(cmd)
-	ExpectWithOffset(1, err).NotTo(HaveOccurred(), "Failed to label namespace with restricted policy")
->>>>>>> f9c53b21
 })
 
 func dumpSetupDiagnostics() {
@@ -229,7 +231,6 @@
 }
 
 var _ = AfterSuite(func() {
-<<<<<<< HEAD
 	// Consolidated cleanup for all E2E tests
 	// Resources are deleted in reverse order of creation to allow proper finalizer processing
 	// Each cleanup step logs errors but continues to ensure comprehensive cleanup
@@ -327,18 +328,9 @@
 		_, _ = fmt.Fprintf(GinkgoWriter, "WARNING: CRD uninstall failed: %v\nOutput: %s\n", err, output)
 	}
 
-	By("deleting jupyter-k8s-system namespace")
-	// Clean up the controller namespace to ensure no resources leak
-	cmd = exec.Command("kubectl", "delete", "namespace", "jupyter-k8s-system",
-		"--ignore-not-found", "--timeout=180s")
-	if output, err := utils.Run(cmd); err != nil {
-		_, _ = fmt.Fprintf(GinkgoWriter, "WARNING: Namespace deletion failed: %v\nOutput: %s\n", err, output)
-	}
-=======
 	By("removing shared test namespace")
-	cmd := exec.Command("kubectl", "delete", "ns", namespace, "--wait=true", "--timeout=300s")
-	_, _ = utils.Run(cmd)
->>>>>>> f9c53b21
+	cmd = exec.Command("kubectl", "delete", "ns", controllerNamespace, "--wait=true", "--timeout=300s")
+	_, _ = utils.Run(cmd)
 
 	// Teardown CertManager after the suite if not skipped and if it was not already installed
 	if !skipCertManagerInstall && !isCertManagerAlreadyInstalled {
