--- conflicted
+++ resolved
@@ -4,8 +4,10 @@
 package e2e
 
 import (
+	"fmt"
 	"os/exec"
 	"strings"
+	"time"
 
 	. "github.com/onsi/ginkgo/v2"
 	. "github.com/onsi/gomega"
@@ -14,13 +16,6 @@
 )
 
 var _ = Describe("Webhook Owner", Ordered, func() {
-<<<<<<< HEAD
-	// This test suite validates webhook ownership annotations on workspaces
-
-	AfterAll(func() {
-		By("cleaning up test workspaces")
-		cmd := exec.Command("kubectl", "delete", "workspace", "--all", "--ignore-not-found", "--wait=true", "--timeout=60s")
-=======
 	BeforeAll(func() {
 		By("installing CRDs")
 		cmd := exec.Command("make", "install")
@@ -105,7 +100,6 @@
 		By("uninstalling CRDs")
 		// Delete CRDs last to avoid race conditions with controller finalizer processing
 		cmd = exec.Command("make", "uninstall")
->>>>>>> f9c53b21
 		_, _ = utils.Run(cmd)
 	})
 
@@ -131,8 +125,16 @@
 
 		It("should preserve existing annotations when adding created-by", func() {
 			By("creating workspace with existing annotation")
-			cmd := exec.Command("kubectl", "apply",
-				"-f", "test/e2e/static/workspace_with_annotations.yaml")
+			workspaceYAML := `apiVersion: workspace.jupyter.org/v1alpha1
+kind: Workspace
+metadata:
+  name: workspace-with-annotations
+  annotations:
+    custom-annotation: "test-value"
+spec:
+  displayName: "Test Workspace"
+`
+			cmd := exec.Command("sh", "-c", fmt.Sprintf("echo '%s' | kubectl apply -f -", workspaceYAML))
 			_, err := utils.Run(cmd)
 			Expect(err).NotTo(HaveOccurred())
 
