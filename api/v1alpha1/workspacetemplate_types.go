/*
Copyright 2025.

Licensed under the Apache License, Version 2.0 (the "License");
you may not use this file except in compliance with the License.
You may obtain a copy of the License at

    http://www.apache.org/licenses/LICENSE-2.0

Unless required by applicable law or agreed to in writing, software
distributed under the License is distributed on an "AS IS" BASIS,
WITHOUT WARRANTIES OR CONDITIONS OF ANY KIND, either express or implied.
See the License for the specific language governing permissions and
limitations under the License.
*/

package v1alpha1

import (
	corev1 "k8s.io/api/core/v1"
	"k8s.io/apimachinery/pkg/api/resource"
	metav1 "k8s.io/apimachinery/pkg/apis/meta/v1"
)

// WorkspaceTemplateSpec defines the desired state of WorkspaceTemplate
type WorkspaceTemplateSpec struct {
	// DisplayName is the human-readable name of this template
	// +kubebuilder:validation:Required
	// +kubebuilder:validation:MinLength=1
	// +kubebuilder:validation:MaxLength=100
	DisplayName string `json:"displayName"`

	// Description provides additional information about this template
	// +kubebuilder:validation:MaxLength=500
	// +optional
	Description string `json:"description,omitempty"`

	// DefaultImage is the default container image for workspaces using this template
	// +kubebuilder:validation:Required
	// +kubebuilder:validation:MinLength=1
	// +kubebuilder:validation:MaxLength=500
	DefaultImage string `json:"defaultImage"`

	// AllowedImages is a list of container images that can be used with this template
	// If empty, only DefaultImage is allowed (secure by default)
	// If populated, workspace can override image with any from this list
	// +kubebuilder:validation:MaxItems=50
	// +optional
	AllowedImages []string `json:"allowedImages,omitempty"`

	// DefaultResources specifies the default resource requirements
	// +optional
	DefaultResources *corev1.ResourceRequirements `json:"defaultResources,omitempty"`

	// ResourceBounds defines the min/max boundaries for resource overrides
	// +optional
	ResourceBounds *ResourceBounds `json:"resourceBounds,omitempty"`

	// PrimaryStorage defines storage configuration
	// +optional
	PrimaryStorage *StorageConfig `json:"primaryStorage,omitempty"`

	// EnvironmentVariables defines default environment variables
	// +optional
	EnvironmentVariables []corev1.EnvVar `json:"environmentVariables,omitempty"`

	// DefaultContainerConfig specifies default container command and args configuration
	// +optional
	DefaultContainerConfig *ContainerConfig `json:"defaultContainerConfig,omitempty"`

	// AllowSecondaryStorages controls whether workspaces using this template
	// can mount additional storage volumes beyond the primary storage
	// +kubebuilder:default=true
	// +optional
	AllowSecondaryStorages *bool `json:"allowSecondaryStorages,omitempty"`

	// DefaultNodeSelector specifies default node selection constraints
	// +optional
	DefaultNodeSelector map[string]string `json:"defaultNodeSelector,omitempty"`

	// DefaultAffinity specifies default node affinity and anti-affinity rules
	// +optional
	DefaultAffinity *corev1.Affinity `json:"defaultAffinity,omitempty"`

	// DefaultTolerations specifies default tolerations for scheduling on nodes with taints
	// +optional
	DefaultTolerations []corev1.Toleration `json:"defaultTolerations,omitempty"`

	// DefaultOwnershipType specifies the default access type for workspaces using this template
	// +kubebuilder:validation:Enum=Public;OwnerOnly
	// +kubebuilder:default="Public"
	// +optional
	DefaultOwnershipType string `json:"defaultOwnershipType,omitempty"`

<<<<<<< HEAD
	// DefaultLifecycle specifies default lifecycle hooks for workspaces using this template
	// +optional
	DefaultLifecycle *corev1.Lifecycle `json:"defaultLifecycle,omitempty"`
=======
	// AppType specifies the application type for workspaces using this template
	// +optional
	AppType string `json:"appType,omitempty"`
>>>>>>> dd8e62d5
}

// ResourceBounds defines minimum and maximum resource limits
type ResourceBounds struct {
	// CPU bounds
	// +optional
	CPU *ResourceRange `json:"cpu,omitempty"`

	// Memory bounds
	// +optional
	Memory *ResourceRange `json:"memory,omitempty"`

	// GPU bounds
	// +optional
	GPU *ResourceRange `json:"gpu,omitempty"`
}

// ResourceRange defines min and max for a resource
// NOTE: CEL validation for min <= max is not possible due to resource.Quantity type limitations
// Validation is enforced at runtime in the template resolver
type ResourceRange struct {
	// Min is the minimum allowed value
	// +kubebuilder:validation:Required
	Min resource.Quantity `json:"min"`

	// Max is the maximum allowed value
	// +kubebuilder:validation:Required
	Max resource.Quantity `json:"max"`
}

// StorageConfig defines storage settings
// NOTE: CEL validation for minSize <= maxSize is not possible due to resource.Quantity type limitations
// Validation is enforced at runtime in the template resolver
type StorageConfig struct {
	// DefaultSize is the default storage size
	// +kubebuilder:default="10Gi"
	// +optional
	DefaultSize resource.Quantity `json:"defaultSize,omitempty"`

	// MinSize is the minimum allowed storage size
	// +optional
	MinSize *resource.Quantity `json:"minSize,omitempty"`

	// MaxSize is the maximum allowed storage size
	// +optional
	MaxSize *resource.Quantity `json:"maxSize,omitempty"`

	// DefaultStorageClassName is the default storage class name
	// +optional
	DefaultStorageClassName *string `json:"defaultStorageClassName,omitempty"`

	// DefaultMountPath is the default mount path for the storage
	// +kubebuilder:default="/home/jovyan"
	// +optional
	DefaultMountPath string `json:"defaultMountPath,omitempty"`
}

// +kubebuilder:object:root=true
// +kubebuilder:resource:scope=Cluster
// +kubebuilder:printcolumn:name="Display Name",type="string",JSONPath=".spec.displayName"
// +kubebuilder:printcolumn:name="Default Image",type="string",JSONPath=".spec.defaultImage"
// +kubebuilder:printcolumn:name="Age",type="date",JSONPath=".metadata.creationTimestamp"
// +kubebuilder:validation:XValidation:rule="self.spec == oldSelf.spec",message="template spec is immutable after creation"

// WorkspaceTemplate is the Schema for the workspacetemplates API
// Templates define reusable, secure-by-default configurations for workspaces.
// The spec is immutable after creation - to update a template, create a new version.
type WorkspaceTemplate struct {
	metav1.TypeMeta   `json:",inline"`
	metav1.ObjectMeta `json:"metadata,omitempty"`

	Spec WorkspaceTemplateSpec `json:"spec,omitempty"`
}

// +kubebuilder:object:root=true

// WorkspaceTemplateList contains a list of WorkspaceTemplate
type WorkspaceTemplateList struct {
	metav1.TypeMeta `json:",inline"`
	metav1.ListMeta `json:"metadata,omitempty"`
	Items           []WorkspaceTemplate `json:"items"`
}

func init() {
	SchemeBuilder.Register(&WorkspaceTemplate{}, &WorkspaceTemplateList{})
}<|MERGE_RESOLUTION|>--- conflicted
+++ resolved
@@ -92,15 +92,13 @@
 	// +optional
 	DefaultOwnershipType string `json:"defaultOwnershipType,omitempty"`
 
-<<<<<<< HEAD
 	// DefaultLifecycle specifies default lifecycle hooks for workspaces using this template
 	// +optional
 	DefaultLifecycle *corev1.Lifecycle `json:"defaultLifecycle,omitempty"`
-=======
+
 	// AppType specifies the application type for workspaces using this template
 	// +optional
 	AppType string `json:"appType,omitempty"`
->>>>>>> dd8e62d5
 }
 
 // ResourceBounds defines minimum and maximum resource limits
