/*
Copyright 2025.

Licensed under the Apache License, Version 2.0 (the "License");
you may not use this file except in compliance with the License.
You may obtain a copy of the License at

    http://www.apache.org/licenses/LICENSE-2.0

Unless required by applicable law or agreed to in writing, software
distributed under the License is distributed on an "AS IS" BASIS,
WITHOUT WARRANTIES OR CONDITIONS OF ANY KIND, either express or implied.
See the License for the specific language governing permissions and
limitations under the License.
*/

package v1alpha1

import (
	corev1 "k8s.io/api/core/v1"
	"k8s.io/apimachinery/pkg/api/resource"
	metav1 "k8s.io/apimachinery/pkg/apis/meta/v1"
)

// WorkspaceTemplateSpec defines the desired state of WorkspaceTemplate
type WorkspaceTemplateSpec struct {
	// DisplayName is the human-readable name of this template
	// +kubebuilder:validation:Required
	// +kubebuilder:validation:MinLength=1
	// +kubebuilder:validation:MaxLength=100
	DisplayName string `json:"displayName"`

	// Description provides additional information about this template
	// +kubebuilder:validation:MaxLength=500
	// +optional
	Description string `json:"description,omitempty"`

	// DefaultImage is the default container image for workspaces using this template
	// +kubebuilder:validation:Required
	// +kubebuilder:validation:MinLength=1
	// +kubebuilder:validation:MaxLength=500
	DefaultImage string `json:"defaultImage"`

	// AllowedImages is a list of container images that can be used with this template
	// If empty, only DefaultImage is allowed (secure by default)
	// If populated, workspace can override image with any from this list
	// +kubebuilder:validation:MaxItems=50
	// +optional
	AllowedImages []string `json:"allowedImages,omitempty"`

	// DefaultResources specifies the default resource requirements
	// +optional
	DefaultResources *corev1.ResourceRequirements `json:"defaultResources,omitempty"`

	// ResourceBounds defines the min/max boundaries for resource overrides
	// +optional
	ResourceBounds *ResourceBounds `json:"resourceBounds,omitempty"`

	// PrimaryStorage defines storage configuration
	// +optional
	PrimaryStorage *StorageConfig `json:"primaryStorage,omitempty"`

	// EnvironmentVariables defines default environment variables
	// +optional
	EnvironmentVariables []corev1.EnvVar `json:"environmentVariables,omitempty"`

	// DefaultContainerConfig specifies default container command and args configuration
	// +optional
	DefaultContainerConfig *ContainerConfig `json:"defaultContainerConfig,omitempty"`

	// AllowSecondaryStorages controls whether workspaces using this template
	// can mount additional storage volumes beyond the primary storage
	// +kubebuilder:default=true
	// +optional
	AllowSecondaryStorages *bool `json:"allowSecondaryStorages,omitempty"`

	// DefaultNodeSelector specifies default node selection constraints
	// +optional
	DefaultNodeSelector map[string]string `json:"defaultNodeSelector,omitempty"`

	// DefaultAffinity specifies default node affinity and anti-affinity rules
	// +optional
	DefaultAffinity *corev1.Affinity `json:"defaultAffinity,omitempty"`

	// DefaultTolerations specifies default tolerations for scheduling on nodes with taints
	// +optional
	DefaultTolerations []corev1.Toleration `json:"defaultTolerations,omitempty"`

	// DefaultOwnershipType specifies default ownershipType for workspaces using this template
	// OwnershipType controls which users may edit/delete the workspace
	// +kubebuilder:validation:Enum=Public;OwnerOnly
	// +kubebuilder:default="Public"
	// +optional
	DefaultOwnershipType string `json:"defaultOwnershipType,omitempty"`

<<<<<<< HEAD
	// DefaultAccessType specifies the default accessType for workspaces using this template
	// AccessType controls which users may create connections to the workspace.
	// +kubebuilder:validation:Enum=Public;OwnerOnly
	// +kubebuilder:default="Public"
	// +optional
	DefaultAccessType string `json:"defaultAccessType,omitempty"`
=======
	// DefaultLifecycle specifies default lifecycle hooks for workspaces using this template
	// +optional
	DefaultLifecycle *corev1.Lifecycle `json:"defaultLifecycle,omitempty"`
>>>>>>> bdaec72b

	// AppType specifies the application type for workspaces using this template
	// +optional
	AppType string `json:"appType,omitempty"`
}

// ResourceBounds defines minimum and maximum resource limits
type ResourceBounds struct {
	// CPU bounds
	// +optional
	CPU *ResourceRange `json:"cpu,omitempty"`

	// Memory bounds
	// +optional
	Memory *ResourceRange `json:"memory,omitempty"`

	// GPU bounds
	// +optional
	GPU *ResourceRange `json:"gpu,omitempty"`
}

// ResourceRange defines min and max for a resource
// NOTE: CEL validation for min <= max is not possible due to resource.Quantity type limitations
// Validation is enforced at runtime in the template resolver
type ResourceRange struct {
	// Min is the minimum allowed value
	// +kubebuilder:validation:Required
	Min resource.Quantity `json:"min"`

	// Max is the maximum allowed value
	// +kubebuilder:validation:Required
	Max resource.Quantity `json:"max"`
}

// StorageConfig defines storage settings
// NOTE: CEL validation for minSize <= maxSize is not possible due to resource.Quantity type limitations
// Validation is enforced at runtime in the template resolver
type StorageConfig struct {
	// DefaultSize is the default storage size
	// +kubebuilder:default="10Gi"
	// +optional
	DefaultSize resource.Quantity `json:"defaultSize,omitempty"`

	// MinSize is the minimum allowed storage size
	// +optional
	MinSize *resource.Quantity `json:"minSize,omitempty"`

	// MaxSize is the maximum allowed storage size
	// +optional
	MaxSize *resource.Quantity `json:"maxSize,omitempty"`

	// DefaultStorageClassName is the default storage class name
	// +optional
	DefaultStorageClassName *string `json:"defaultStorageClassName,omitempty"`

	// DefaultMountPath is the default mount path for the storage
	// +kubebuilder:default="/home/jovyan"
	// +optional
	DefaultMountPath string `json:"defaultMountPath,omitempty"`
}

// +kubebuilder:object:root=true
// +kubebuilder:resource:scope=Cluster
// +kubebuilder:printcolumn:name="Display Name",type="string",JSONPath=".spec.displayName"
// +kubebuilder:printcolumn:name="Default Image",type="string",JSONPath=".spec.defaultImage"
// +kubebuilder:printcolumn:name="Age",type="date",JSONPath=".metadata.creationTimestamp"
// +kubebuilder:validation:XValidation:rule="self.spec == oldSelf.spec",message="template spec is immutable after creation"

// WorkspaceTemplate is the Schema for the workspacetemplates API
// Templates define reusable, secure-by-default configurations for workspaces.
// The spec is immutable after creation - to update a template, create a new version.
type WorkspaceTemplate struct {
	metav1.TypeMeta   `json:",inline"`
	metav1.ObjectMeta `json:"metadata,omitempty"`

	Spec WorkspaceTemplateSpec `json:"spec,omitempty"`
}

// +kubebuilder:object:root=true

// WorkspaceTemplateList contains a list of WorkspaceTemplate
type WorkspaceTemplateList struct {
	metav1.TypeMeta `json:",inline"`
	metav1.ListMeta `json:"metadata,omitempty"`
	Items           []WorkspaceTemplate `json:"items"`
}

func init() {
	SchemeBuilder.Register(&WorkspaceTemplate{}, &WorkspaceTemplateList{})
}<|MERGE_RESOLUTION|>--- conflicted
+++ resolved
@@ -93,18 +93,16 @@
 	// +optional
 	DefaultOwnershipType string `json:"defaultOwnershipType,omitempty"`
 
-<<<<<<< HEAD
 	// DefaultAccessType specifies the default accessType for workspaces using this template
 	// AccessType controls which users may create connections to the workspace.
 	// +kubebuilder:validation:Enum=Public;OwnerOnly
 	// +kubebuilder:default="Public"
 	// +optional
 	DefaultAccessType string `json:"defaultAccessType,omitempty"`
-=======
+  
 	// DefaultLifecycle specifies default lifecycle hooks for workspaces using this template
 	// +optional
 	DefaultLifecycle *corev1.Lifecycle `json:"defaultLifecycle,omitempty"`
->>>>>>> bdaec72b
 
 	// AppType specifies the application type for workspaces using this template
 	// +optional
