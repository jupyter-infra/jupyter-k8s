/*
Copyright 2025.

Licensed under the Apache License, Version 2.0 (the "License");
you may not use this file except in compliance with the License.
You may obtain a copy of the License at

    http://www.apache.org/licenses/LICENSE-2.0

Unless required by applicable law or agreed to in writing, software
distributed under the License is distributed on an "AS IS" BASIS,
WITHOUT WARRANTIES OR CONDITIONS OF ANY KIND, either express or implied.
See the License for the specific language governing permissions and
limitations under the License.
*/

package v1alpha1

import (
	corev1 "k8s.io/api/core/v1"
	"k8s.io/apimachinery/pkg/api/resource"
	metav1 "k8s.io/apimachinery/pkg/apis/meta/v1"
)

// EDIT THIS FILE!  THIS IS SCAFFOLDING FOR YOU TO OWN!
// NOTE: json tags are required.  Any new fields you add must have json tags for the fields to be serialized.

// VolumeSpec defines a volume to mount from an existing PVC
type VolumeSpec struct {
	// Name is a unique identifier for this volume within the pod (maps to pod.spec.volumes[].name)
	Name string `json:"name"`

	// PersistentVolumeClaimName is the name of the existing PVC to mount
	PersistentVolumeClaimName string `json:"persistentVolumeClaimName"`

	// MountPath is the path where the volume should be mounted (Unix-style path, e.g. /data)
	MountPath string `json:"mountPath"`
}

// ContainerConfig defines container command and args configuration
type ContainerConfig struct {
	// Command specifies the container command
	Command []string `json:"command,omitempty"`

	// Args specifies the container arguments
	Args []string `json:"args,omitempty"`
}

// StorageSpec defines the storage configuration for Workspace
type StorageSpec struct {
	// StorageClassName specifies the storage class to use for persistent storage
	// +kubebuilder:validation:XValidation:rule="self == oldSelf",message="storage class name is immutable"
	StorageClassName *string `json:"storageClassName,omitempty"`

	// Size specifies the size of the persistent volume
	// Supports standard Kubernetes resource quantities (e.g., "10Gi", "500Mi", "1Ti")
	// Integer values without units are interpreted as bytes
	// +kubebuilder:default="10Gi"
	Size resource.Quantity `json:"size,omitempty"`

	// MountPath specifies where to mount the persistent volume in the container
	// Default is /home/jovyan (jovyan is the standard user in Jupyter images)
	// +kubebuilder:default="/home/jovyan"
	MountPath string `json:"mountPath,omitempty"`
}

// AccessStrategyRef defines a reference to a WorkspaceAccessStrategy
type AccessStrategyRef struct {
	// Name of the WorkspaceAccessStrategy
	Name string `json:"name"`

	// Namespace where the WorkspaceAccessStrategy is located
	// +optional
	Namespace string `json:"namespace,omitempty"`
}

<<<<<<< HEAD
// WorkspaceTemplateRef defines a reference to a WorkspaceTemplate
type WorkspaceTemplateRef struct {
=======
// TemplateRef defines a reference to a WorkspaceTemplate
type TemplateRef struct {
>>>>>>> e1782d7f
	// Name of the WorkspaceTemplate
	Name string `json:"name"`

	// Namespace where the WorkspaceTemplate is located
<<<<<<< HEAD
=======
	// When omitted, defaults to the workspace's namespace
>>>>>>> e1782d7f
	// +optional
	Namespace string `json:"namespace,omitempty"`
}

// IdleShutdownSpec defines idle shutdown configuration
type IdleShutdownSpec struct {
	// Enabled indicates if idle shutdown is enabled
	Enabled bool `json:"enabled"`

	// TimeoutMinutes specifies idle timeout in minutes
	// +kubebuilder:validation:Minimum=1
	TimeoutMinutes int `json:"timeoutMinutes"`

	// Detection specifies how to detect idle state
	Detection IdleDetectionSpec `json:"detection"`
}

// IdleDetectionSpec defines idle detection methods
type IdleDetectionSpec struct {
	// HTTPGet specifies the HTTP request to perform for idle detection
	// +optional
	HTTPGet *corev1.HTTPGetAction `json:"httpGet,omitempty"`
}

// WorkspaceSpec defines the desired state of Workspace
type WorkspaceSpec struct {
	// INSERT ADDITIONAL SPEC FIELDS - desired state of cluster
	// Important: Run "make" to regenerate code after modifying this file
	// The following markers will use OpenAPI v3 schema to validate the value
	// More info: https://book.kubebuilder.io/reference/markers/crd-validation.html

	// Display Name of the server
	DisplayName string `json:"displayName"`

	// Image specifies the container image to use
	Image string `json:"image,omitempty"`

	// DesiredStatus specifies the desired operational status
	// +kubebuilder:validation:Enum=Running;Stopped
	DesiredStatus string `json:"desiredStatus,omitempty"`

	// OwnershipType specifies who can modify the workspace.
	// Public means anyone with RBAC permissions can update/delete the workspace.
	// OwnerOnly means only the creator can update/delete the workspace.
	// +kubebuilder:validation:Enum=Public;OwnerOnly
	// +optional
	OwnershipType string `json:"ownershipType,omitempty"`

	// AccessType specifies who can connect to the workspace.
	// Public means anyone with RBAC permissions can connect to workspace.
	// OwnerOnly means only the creator can connect to the workspace.
	// +kubebuilder:validation:Enum=Public;OwnerOnly
	// +optional
	AccessType string `json:"accessType,omitempty"`

	// Resources specifies the resource requirements
	Resources *corev1.ResourceRequirements `json:"resources,omitempty"`

	// Storage specifies the storage configuration
	Storage *StorageSpec `json:"storage,omitempty"`

	// Volumes specifies additional volumes to mount from existing PersistantVolumeClaims
	Volumes []VolumeSpec `json:"volumes,omitempty"`

	// ContainerConfig specifies container command and args configuration
	ContainerConfig *ContainerConfig `json:"containerConfig,omitempty"`

	// NodeSelector specifies node selection constraints for the workspace pod
	NodeSelector map[string]string `json:"nodeSelector,omitempty"`

	// Affinity specifies node affinity and anti-affinity rules for the workspace pod
	Affinity *corev1.Affinity `json:"affinity,omitempty"`

	// Tolerations specifies tolerations for the workspace pod to schedule on nodes with matching taints
	Tolerations []corev1.Toleration `json:"tolerations,omitempty"`

	// Lifecycle specifies actions that the management system should take
	// in response to container lifecycle events (for instance, lifecycle hooks)
	Lifecycle *corev1.Lifecycle `json:"lifecycle,omitempty"`

	// AccessStrategy specifies the WorkspaceAccessStrategy to use
	// +optional
	AccessStrategy *AccessStrategyRef `json:"accessStrategy,omitempty"`

	// TemplateRef references a WorkspaceTemplate to use as base configuration
	// When set, template provides defaults and workspace spec fields act as overrides
	// +optional
<<<<<<< HEAD
	TemplateRef *WorkspaceTemplateRef `json:"templateRef,omitempty"`
=======
	TemplateRef *TemplateRef `json:"templateRef,omitempty"`
>>>>>>> e1782d7f

	// IdleShutdown specifies idle shutdown configuration
	// +optional
	IdleShutdown *IdleShutdownSpec `json:"idleShutdown,omitempty"`

	// AppType specifies the application type for this workspace
	// +optional
	AppType string `json:"appType,omitempty"`

	// ServiceAccountName specifies the name of the ServiceAccount to use for the workspace pod
	// +optional
	ServiceAccountName string `json:"serviceAccountName,omitempty"`

	// PodSecurityContext specifies pod-level security context
	// Overrides template defaults when specified
	// +optional
	PodSecurityContext *corev1.PodSecurityContext `json:"podSecurityContext,omitempty"`
}

// AccessResourceStatus defines the status of a resource created from a template
type AccessResourceStatus struct {
	// Kind of the Kubernetes resource
	Kind string `json:"kind"`

	// APIVersion of the Kubernetes resource
	APIVersion string `json:"apiVersion"`

	// Name of the resource
	Name string `json:"name"`

	// Namespace of the resource
	Namespace string `json:"namespace"`
}

// WorkspaceStatus defines the observed state of Workspace.
type WorkspaceStatus struct {
	// INSERT ADDITIONAL STATUS FIELD - define observed state of cluster
	// Important: Run "make" to regenerate code after modifying this file

	// For Kubernetes API conventions, see:
	// https://github.com/kubernetes/community/blob/master/contributors/devel/sig-architecture/api-conventions.md#typical-status-properties

	// DeploymentName is the name of the deployment managing the Workspace pods
	// +optional
	DeploymentName string `json:"deploymentName,omitempty"`

	// ServiceName is the name of the service exposing the Workspace
	// +optional
	ServiceName string `json:"serviceName,omitempty"`

	// AccessURL is the URL at which the workspace can be accessed
	// +optional
	AccessURL string `json:"accessURL,omitempty"`

	// AccessResourceSelector is a label selector that can be used to find all resources
	// created from the workspace's AccessStrategy templates
	// +optional
	AccessResourceSelector string `json:"accessResourceSelector,omitempty"`

	// AccessResources provides status details of individual resources created from
	// the workspace's AccessStrategy templates
	// +optional
	AccessResources []AccessResourceStatus `json:"accessResources,omitempty"`

	// Conditions represent the current state of the Workspace resource.
	// Each condition has a unique type and reflects the status of a specific aspect of the resource.
	//
	// Standard condition types include:
	// - "Available": the resource is fully functional and ready to use
	// - "Progressing": the resource is being created or updated
	// - "Degraded": the resource failed to reach or maintain its desired state
	// - "Valid": the workspace configuration passes all validation checks (template, quota, etc.)
	//
	// The status of each condition is one of True, False, or Unknown.
	// +listType=map
	// +listMapKey=type
	// +patchStrategy=merge
	// +patchMergeKey=type
	// +optional
	Conditions []metav1.Condition `json:"conditions,omitempty" patchStrategy:"merge" patchMergeKey:"type" protobuf:"bytes,1,rep,name=conditions"`
}

// +kubebuilder:object:root=true
// +kubebuilder:subresource:status
// +kubebuilder:printcolumn:name="Available",type="string",JSONPath=".status.conditions[?(@.type==\"Available\")].status"
// +kubebuilder:printcolumn:name="Progressing",type="string",JSONPath=".status.conditions[?(@.type==\"Progressing\")].status"
// +kubebuilder:printcolumn:name="Degraded",type="string",JSONPath=".status.conditions[?(@.type==\"Degraded\")].status"
// +kubebuilder:printcolumn:name="Age",type="date",JSONPath=".metadata.creationTimestamp"
// +kubebuilder:printcolumn:name="CreatedBy",type="string",JSONPath=`.metadata.annotations['workspace\.jupyter\.org/created-by']`,priority=1
// +kubebuilder:printcolumn:name="OwnershipType",type="string",JSONPath=".spec.ownershipType",priority=1

// Workspace is the Schema for the workspaces API
type Workspace struct {
	metav1.TypeMeta `json:",inline"`

	// metadata is a standard object metadata
	// +optional
	metav1.ObjectMeta `json:"metadata,omitempty,omitzero"`

	// spec defines the desired state of Workspace
	// +required
	Spec WorkspaceSpec `json:"spec"`

	// status defines the observed state of Workspace
	// +optional
	Status WorkspaceStatus `json:"status,omitempty,omitzero"`
}

// +kubebuilder:object:root=true

// WorkspaceList contains a list of Workspace
type WorkspaceList struct {
	metav1.TypeMeta `json:",inline"`
	metav1.ListMeta `json:"metadata,omitempty"`
	Items           []Workspace `json:"items"`
}

func init() {
	SchemeBuilder.Register(&Workspace{}, &WorkspaceList{})
}<|MERGE_RESOLUTION|>--- conflicted
+++ resolved
@@ -74,21 +74,13 @@
 	Namespace string `json:"namespace,omitempty"`
 }
 
-<<<<<<< HEAD
-// WorkspaceTemplateRef defines a reference to a WorkspaceTemplate
-type WorkspaceTemplateRef struct {
-=======
 // TemplateRef defines a reference to a WorkspaceTemplate
 type TemplateRef struct {
->>>>>>> e1782d7f
 	// Name of the WorkspaceTemplate
 	Name string `json:"name"`
 
 	// Namespace where the WorkspaceTemplate is located
-<<<<<<< HEAD
-=======
 	// When omitted, defaults to the workspace's namespace
->>>>>>> e1782d7f
 	// +optional
 	Namespace string `json:"namespace,omitempty"`
 }
@@ -176,11 +168,7 @@
 	// TemplateRef references a WorkspaceTemplate to use as base configuration
 	// When set, template provides defaults and workspace spec fields act as overrides
 	// +optional
-<<<<<<< HEAD
-	TemplateRef *WorkspaceTemplateRef `json:"templateRef,omitempty"`
-=======
 	TemplateRef *TemplateRef `json:"templateRef,omitempty"`
->>>>>>> e1782d7f
 
 	// IdleShutdown specifies idle shutdown configuration
 	// +optional
