--- conflicted
+++ resolved
@@ -77,10 +77,16 @@
 	// +kubebuilder:validation:XValidation:rule="self == oldSelf",message="storage is immutable"
 	Storage *StorageSpec `json:"storage,omitempty"`
 
-<<<<<<< HEAD
 	// AccessStrategy specifies the WorkspaceAccessStrategy to use
 	// +optional
 	AccessStrategy *AccessStrategyRef `json:"accessStrategy,omitempty"`
+  
+	// TemplateRef references a WorkspaceTemplate to use as base configuration
+	// When set, template provides defaults and spec fields (Image, Resources, Storage.Size) act as overrides
+	// IMMUTABLE: Cannot be changed after workspace creation
+	// +kubebuilder:validation:XValidation:rule="self == oldSelf",message="templateRef is immutable"
+	// +optional
+	TemplateRef *string `json:"templateRef,omitempty"`
 }
 
 // AccessResourceStatus defines the status of a resource created from a template
@@ -96,14 +102,7 @@
 
 	// Namespace of the resource
 	Namespace string `json:"namespace"`
-=======
-	// TemplateRef references a WorkspaceTemplate to use as base configuration
-	// When set, template provides defaults and spec fields (Image, Resources, Storage.Size) act as overrides
-	// IMMUTABLE: Cannot be changed after workspace creation
-	// +kubebuilder:validation:XValidation:rule="self == oldSelf",message="templateRef is immutable"
-	// +optional
-	TemplateRef *string `json:"templateRef,omitempty"`
->>>>>>> de37f25a
+
 }
 
 // WorkspaceStatus defines the observed state of Workspace.
